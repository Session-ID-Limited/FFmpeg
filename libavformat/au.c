--- conflicted
+++ resolved
@@ -132,23 +132,6 @@
     return 0;
 }
 
-<<<<<<< HEAD
-=======
-static int au_read_packet(AVFormatContext *s,
-                          AVPacket *pkt)
-{
-    int ret;
-
-    ret = av_get_packet(s->pb, pkt, BLOCK_SIZE *
-                        s->streams[0]->codec->block_align);
-    if (ret < 0)
-        return ret;
-    pkt->stream_index = 0;
-
-    return 0;
-}
-
->>>>>>> c837b38d
 AVInputFormat ff_au_demuxer = {
     .name           = "au",
     .long_name      = NULL_IF_CONFIG_SMALL("Sun AU"),
