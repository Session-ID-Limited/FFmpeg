--- conflicted
+++ resolved
@@ -264,16 +264,11 @@
         GET_V(nut->time_base[i].num, tmp > 0 && tmp < (1ULL << 31));
         GET_V(nut->time_base[i].den, tmp > 0 && tmp < (1ULL << 31));
         if (av_gcd(nut->time_base[i].num, nut->time_base[i].den) != 1) {
-<<<<<<< HEAD
-            av_log(s, AV_LOG_ERROR, "time base invalid\n");
-            ret = AVERROR_INVALIDDATA;
-            goto fail;
-=======
             av_log(s, AV_LOG_ERROR, "invalid time base %d/%d\n",
                    nut->time_base[i].num,
                    nut->time_base[i].den);
-            return AVERROR_INVALIDDATA;
->>>>>>> 62f72b40
+            ret = AVERROR_INVALIDDATA;
+            goto fail;
         }
     }
     tmp_pts      = 0;
@@ -322,15 +317,10 @@
             goto fail;
         }
         if (tmp_stream >= stream_count) {
-<<<<<<< HEAD
-            av_log(s, AV_LOG_ERROR, "illegal stream number\n");
+            av_log(s, AV_LOG_ERROR, "illegal stream number %d >= %d\n",
+                   tmp_stream, stream_count);
             ret = AVERROR_INVALIDDATA;
             goto fail;
-=======
-            av_log(s, AV_LOG_ERROR, "illegal stream number %d >= %d\n",
-                   tmp_stream, stream_count);
-            return AVERROR_INVALIDDATA;
->>>>>>> 62f72b40
         }
 
         for (j = 0; j < count; j++, i++) {
@@ -357,19 +347,12 @@
         for (i = 1; i < nut->header_count; i++) {
             uint8_t *hdr;
             GET_V(nut->header_len[i], tmp > 0 && tmp < 256);
-<<<<<<< HEAD
-            rem -= nut->header_len[i];
-            if (rem < 0) {
-                av_log(s, AV_LOG_ERROR, "invalid elision header\n");
-                ret = AVERROR_INVALIDDATA;
-                goto fail;
-=======
             if (rem < nut->header_len[i]) {
                 av_log(s, AV_LOG_ERROR,
                        "invalid elision header %d : %d > %d\n",
                        i, nut->header_len[i], rem);
-                return AVERROR_INVALIDDATA;
->>>>>>> 62f72b40
+                ret = AVERROR_INVALIDDATA;
+                goto fail;
             }
             rem -= nut->header_len[i];
             hdr = av_malloc(nut->header_len[i]);
