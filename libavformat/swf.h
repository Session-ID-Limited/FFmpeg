/*
 * Flash Compatible Streaming Format common header.
 * Copyright (c) 2000 Fabrice Bellard
 * Copyright (c) 2003 Tinic Uro
 *
 * This file is part of FFmpeg.
 *
 * FFmpeg is free software; you can redistribute it and/or
 * modify it under the terms of the GNU Lesser General Public
 * License as published by the Free Software Foundation; either
 * version 2.1 of the License, or (at your option) any later version.
 *
 * FFmpeg is distributed in the hope that it will be useful,
 * but WITHOUT ANY WARRANTY; without even the implied warranty of
 * MERCHANTABILITY or FITNESS FOR A PARTICULAR PURPOSE.  See the GNU
 * Lesser General Public License for more details.
 *
 * You should have received a copy of the GNU Lesser General Public
 * License along with FFmpeg; if not, write to the Free Software
 * Foundation, Inc., 51 Franklin Street, Fifth Floor, Boston, MA 02110-1301 USA
 */

#ifndef AVFORMAT_SWF_H
#define AVFORMAT_SWF_H

#include "config.h"

#if CONFIG_ZLIB
#include <zlib.h>
#endif

#include "libavutil/fifo.h"
#include "avformat.h"
#include "avio.h"
#include "internal.h"

/* should have a generic way to indicate probable size */
#define DUMMY_FILE_SIZE   (100 * 1024 * 1024)
#define DUMMY_DURATION    600 /* in seconds */

enum {
    TAG_END                          =  0,
    TAG_SHOWFRAME                    =  1,
    TAG_DEFINESHAPE                  =  2,
    TAG_FREECHARACTER                =  3,
    TAG_PLACEOBJECT                  =  4,
    TAG_REMOVEOBJECT                 =  5,
    TAG_DEFINEBITS                   =  6,
    TAG_DEFINEBUTTON                 =  7,
    TAG_JPEGTABLES                   =  8,
    TAG_SETBACKGROUNDCOLOR           =  9,
    TAG_DEFINEFONT                   = 10,
    TAG_DEFINETEXT                   = 11,
    TAG_DOACTION                     = 12,
    TAG_DEFINEFONTINFO               = 13,
    TAG_DEFINESOUND                  = 14,
    TAG_STARTSOUND                   = 15,
    TAG_DEFINEBUTTONSOUND            = 17,
    TAG_STREAMHEAD                   = 18,
    TAG_STREAMBLOCK                  = 19,
    TAG_DEFINEBITSLOSSLESS           = 20,
    TAG_JPEG2                        = 21,
    TAG_DEFINESHAPE2                 = 22,
    TAG_DEFINEBUTTONCXFORM           = 23,
    TAG_PROTECT                      = 24,
    TAG_PLACEOBJECT2                 = 26,
    TAG_REMOVEOBJECT2                = 28,
    TAG_DEFINESHAPE3                 = 32,
    TAG_DEFINETEXT2                  = 33,
    TAG_DEFINEBUTTON2                = 34,
    TAG_DEFINEBITSJPEG3              = 35,
    TAG_DEFINEBITSLOSSLESS2          = 36,
    TAG_DEFINEEDITTEXT               = 37,
    TAG_DEFINESPRITE                 = 39,
    TAG_FRAMELABEL                   = 43,
    TAG_STREAMHEAD2                  = 45,
    TAG_DEFINEMORPHSHAPE             = 46,
    TAG_DEFINEFONT2                  = 48,
    TAG_EXPORTASSETS                 = 56,
    TAG_IMPORTASSETS                 = 57,
    TAG_ENABLEDEBUGGER               = 58,
    TAG_DOINITACTION                 = 59,
    TAG_VIDEOSTREAM                  = 60,
    TAG_VIDEOFRAME                   = 61,
    TAG_DEFINEFONTINFO2              = 62,
    TAG_ENABLEDEBUGGER2              = 64,
    TAG_SCRIPTLIMITS                 = 65,
    TAG_SETTABINDEX                  = 66,
    TAG_FILEATTRIBUTES               = 69,
    TAG_PLACEOBJECT3                 = 70,
    TAG_IMPORTASSETS2                = 71,
    TAG_DEFINEFONTALIGNZONES         = 73,
    TAG_CSMTEXTSETTINGS              = 74,
    TAG_DEFINEFONT3                  = 75,
    TAG_SYMBOLCLASS                  = 76,
    TAG_METADATA                     = 77,
    TAG_DEFINESCALINGGRID            = 78,
    TAG_DOABC                        = 82,
    TAG_DEFINESHAPE4                 = 83,
    TAG_DEFINEMORPHSHAPE2            = 84,
    TAG_DEFINESCENEANDFRAMELABELDATA = 86,
    TAG_DEFINEBINARYDATA             = 87,
    TAG_DEFINEFONTNAME               = 88,
    TAG_STARTSOUND2                  = 89,
    TAG_DEFINEBITSJPEG4              = 90,
    TAG_DEFINEFONT4                  = 91,
};

#define TAG_LONG         0x100

/* flags for shape definition */
#define FLAG_MOVETO      0x01
#define FLAG_SETFILL0    0x02
#define FLAG_SETFILL1    0x04

#define AUDIO_FIFO_SIZE 65536

/* character id used */
#define BITMAP_ID 0
#define VIDEO_ID 0
#define SHAPE_ID  1

typedef struct SWFContext {
    int64_t duration_pos;
    int64_t tag_pos;
    int64_t vframes_pos;
    int samples_per_frame;
    int sound_samples;
    int swf_frame_number;
    int video_frame_number;
    int frame_rate;
    int tag;
    AVFifoBuffer *audio_fifo;
    AVCodecContext *audio_enc, *video_enc;
<<<<<<< HEAD
#if CONFIG_ZLIB
    AVIOContext *zpb;
#define ZBUF_SIZE 4096
    uint8_t *zbuf_in;
    uint8_t *zbuf_out;
    z_stream zstream;
#endif
=======
    AVStream *video_st;
>>>>>>> 194be1f4
} SWFContext;

extern const AVCodecTag ff_swf_codec_tags[];

#endif /* AVFORMAT_SWF_H */<|MERGE_RESOLUTION|>--- conflicted
+++ resolved
@@ -132,7 +132,7 @@
     int tag;
     AVFifoBuffer *audio_fifo;
     AVCodecContext *audio_enc, *video_enc;
-<<<<<<< HEAD
+    AVStream *video_st;
 #if CONFIG_ZLIB
     AVIOContext *zpb;
 #define ZBUF_SIZE 4096
@@ -140,9 +140,6 @@
     uint8_t *zbuf_out;
     z_stream zstream;
 #endif
-=======
-    AVStream *video_st;
->>>>>>> 194be1f4
 } SWFContext;
 
 extern const AVCodecTag ff_swf_codec_tags[];
