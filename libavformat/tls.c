--- conflicted
+++ resolved
@@ -141,11 +141,7 @@
 static void set_options(URLContext *h, const char *uri)
 {
     TLSContext *c = h->priv_data;
-    char buf[1024], key[1024];
-    int has_cert, has_key;
-#if CONFIG_GNUTLS
-    int ret;
-#endif
+    char buf[1024];
     const char *p = strchr(uri, '?');
     if (!p)
         return;
@@ -160,22 +156,11 @@
             c->verify = 1;
     }
 
-    has_cert = av_find_info_tag(buf, sizeof(buf), "cert", p);
-    has_key  = av_find_info_tag(key, sizeof(key), "key", p);
-#if CONFIG_GNUTLS
-    if (has_cert && has_key) {
-        ret = gnutls_certificate_set_x509_key_file(c->cred, buf, key, GNUTLS_X509_FMT_PEM);
-        if (ret < 0)
-            av_log(h, AV_LOG_ERROR, "%s\n", gnutls_strerror(ret));
-    } else if (has_cert ^ has_key) {
-        av_log(h, AV_LOG_ERROR, "cert and key required\n");
-    }
-#elif CONFIG_OPENSSL
-    if (has_cert && !SSL_CTX_use_certificate_chain_file(c->ctx, buf))
-        av_log(h, AV_LOG_ERROR, "SSL_CTX_use_certificate_chain_file %s\n", ERR_error_string(ERR_get_error(), NULL));
-    if (has_key && !SSL_CTX_use_PrivateKey_file(c->ctx, key, SSL_FILETYPE_PEM))
-        av_log(h, AV_LOG_ERROR, "SSL_CTX_use_PrivateKey_file %s\n", ERR_error_string(ERR_get_error(), NULL));
-#endif
+    if (!c->cert_file && av_find_info_tag(buf, sizeof(buf), "cert", p))
+        c->cert_file = av_strdup(buf);
+
+    if (!c->key_file && av_find_info_tag(buf, sizeof(buf), "key", p))
+        c->key_file = av_strdup(buf);
 }
 
 static int tls_open(URLContext *h, const char *uri, int flags)
@@ -183,32 +168,22 @@
     TLSContext *c = h->priv_data;
     int ret;
     int port;
-<<<<<<< HEAD
-    char buf[200], host[200], path[1024];
-=======
     char buf[200], host[200], opts[50] = "";
->>>>>>> 705b748e
     int numerichost = 0;
     struct addrinfo hints = { 0 }, *ai = NULL;
     const char *proxy_path;
     int use_proxy;
-    int server = 0;
     const char *p = strchr(uri, '?');
-    if (p && av_find_info_tag(buf, sizeof(buf), "listen", p))
-        server = 1;
 
     ff_tls_init();
 
-<<<<<<< HEAD
-    av_url_split(NULL, 0, NULL, 0, host, sizeof(host), &port, path, sizeof(path), uri);
-    ff_url_join(buf, sizeof(buf), "tcp", NULL, host, port, "%s", path);
-=======
+    if(p && av_find_info_tag(buf, sizeof(buf), "listen", p))
+        c->listen = 1;
     if (c->listen)
         snprintf(opts, sizeof(opts), "?listen=1");
 
     av_url_split(NULL, 0, NULL, 0, host, sizeof(host), &port, NULL, 0, uri);
     ff_url_join(buf, sizeof(buf), "tcp", NULL, host, port, "%s", opts);
->>>>>>> 705b748e
 
     hints.ai_flags = AI_NUMERICHOST;
     if (!getaddrinfo(host, NULL, &hints, &ai)) {
@@ -238,13 +213,8 @@
     c->fd = ffurl_get_file_handle(c->tcp);
 
 #if CONFIG_GNUTLS
-<<<<<<< HEAD
-    gnutls_init(&c->session, server ? GNUTLS_SERVER : GNUTLS_CLIENT);
-    if (!numerichost)
-=======
     gnutls_init(&c->session, c->listen ? GNUTLS_SERVER : GNUTLS_CLIENT);
     if (!c->listen && !numerichost)
->>>>>>> 705b748e
         gnutls_server_name_set(c->session, GNUTLS_NAME_DNS, host, strlen(host));
     gnutls_certificate_allocate_credentials(&c->cred);
     set_options(h, uri);
@@ -270,7 +240,8 @@
             ret = AVERROR(EIO);
             goto fail;
         }
-    }
+    } else if (c->cert_file || c->key_file) {
+        av_log(h, AV_LOG_ERROR, "cert and key required\n");
     gnutls_credentials_set(c->session, GNUTLS_CRD_CERTIFICATE, c->cred);
     gnutls_transport_set_ptr(c->session, (gnutls_transport_ptr_t)
                                          (intptr_t) c->fd);
@@ -315,24 +286,17 @@
         }
     }
 #elif CONFIG_OPENSSL
-<<<<<<< HEAD
-    c->ctx = SSL_CTX_new(server ? TLSv1_server_method() : TLSv1_client_method());
-=======
     c->ctx = SSL_CTX_new(c->listen ? TLSv1_server_method() : TLSv1_client_method());
->>>>>>> 705b748e
     if (!c->ctx) {
         av_log(h, AV_LOG_ERROR, "%s\n", ERR_error_string(ERR_get_error(), NULL));
         ret = AVERROR(EIO);
         goto fail;
     }
-<<<<<<< HEAD
     set_options(h, uri);
     if (c->ca_file) {
         if (!SSL_CTX_load_verify_locations(c->ctx, c->ca_file, NULL))
             av_log(h, AV_LOG_ERROR, "SSL_CTX_load_verify_locations %s\n", ERR_error_string(ERR_get_error(), NULL));
-=======
-    if (c->ca_file)
-        SSL_CTX_load_verify_locations(c->ctx, c->ca_file, NULL);
+    }
     if (c->cert_file && !SSL_CTX_use_certificate_chain_file(c->ctx, c->cert_file)) {
         av_log(h, AV_LOG_ERROR, "Unable to load cert file %s: %s\n",
                c->cert_file, ERR_error_string(ERR_get_error(), NULL));
@@ -344,7 +308,6 @@
                c->key_file, ERR_error_string(ERR_get_error(), NULL));
         ret = AVERROR(EIO);
         goto fail;
->>>>>>> 705b748e
     }
     // Note, this doesn't check that the peer certificate actually matches
     // the requested hostname.
@@ -357,17 +320,10 @@
         goto fail;
     }
     SSL_set_fd(c->ssl, c->fd);
-<<<<<<< HEAD
-    if (!server && !numerichost)
-        SSL_set_tlsext_host_name(c->ssl, host);
-    while (1) {
-        ret = server ? SSL_accept(c->ssl) : SSL_connect(c->ssl);
-=======
     if (!c->listen && !numerichost)
         SSL_set_tlsext_host_name(c->ssl, host);
     while (1) {
         ret = c->listen ? SSL_accept(c->ssl) : SSL_connect(c->ssl);
->>>>>>> 705b748e
         if (ret > 0)
             break;
         if (ret == 0) {
