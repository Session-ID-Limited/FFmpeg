/*
 * "Real" compatible demuxer.
 * Copyright (c) 2000, 2001 Fabrice Bellard
 *
 * This file is part of FFmpeg.
 *
 * FFmpeg is free software; you can redistribute it and/or
 * modify it under the terms of the GNU Lesser General Public
 * License as published by the Free Software Foundation; either
 * version 2.1 of the License, or (at your option) any later version.
 *
 * FFmpeg is distributed in the hope that it will be useful,
 * but WITHOUT ANY WARRANTY; without even the implied warranty of
 * MERCHANTABILITY or FITNESS FOR A PARTICULAR PURPOSE.  See the GNU
 * Lesser General Public License for more details.
 *
 * You should have received a copy of the GNU Lesser General Public
 * License along with FFmpeg; if not, write to the Free Software
 * Foundation, Inc., 51 Franklin Street, Fifth Floor, Boston, MA 02110-1301 USA
 */

#include <inttypes.h>

#include "libavutil/avassert.h"
#include "libavutil/avstring.h"
#include "libavutil/channel_layout.h"
#include "libavutil/internal.h"
#include "libavutil/intreadwrite.h"
#include "libavutil/dict.h"
#include "avformat.h"
#include "avio_internal.h"
#include "internal.h"
#include "rmsipr.h"
#include "rm.h"

#define DEINT_ID_GENR MKTAG('g', 'e', 'n', 'r') ///< interleaving for Cooker/ATRAC
#define DEINT_ID_INT0 MKTAG('I', 'n', 't', '0') ///< no interleaving needed
#define DEINT_ID_INT4 MKTAG('I', 'n', 't', '4') ///< interleaving for 28.8
#define DEINT_ID_SIPR MKTAG('s', 'i', 'p', 'r') ///< interleaving for Sipro
#define DEINT_ID_VBRF MKTAG('v', 'b', 'r', 'f') ///< VBR case for AAC
#define DEINT_ID_VBRS MKTAG('v', 'b', 'r', 's') ///< VBR case for AAC

struct RMStream {
    AVPacket pkt;      ///< place to store merged video frame / reordered audio data
    int videobufsize;  ///< current assembled frame size
    int videobufpos;   ///< position for the next slice in the video buffer
    int curpic_num;    ///< picture number of current frame
    int cur_slice, slices;
    int64_t pktpos;    ///< first slice position in file
    /// Audio descrambling matrix parameters
    int64_t audiotimestamp; ///< Audio packet timestamp
    int sub_packet_cnt; // Subpacket counter, used while reading
    int sub_packet_size, sub_packet_h, coded_framesize; ///< Descrambling parameters from container
    int audio_framesize; /// Audio frame size from container
    int sub_packet_lengths[16]; /// Length of each subpacket
    int32_t deint_id;  ///< deinterleaver used in audio stream
};

typedef struct RMDemuxContext {
    int nb_packets;
    int old_format;
    int current_stream;
    int remaining_len;
    int audio_stream_num; ///< Stream number for audio packets
    int audio_pkt_cnt; ///< Output packet counter
} RMDemuxContext;

static int rm_read_close(AVFormatContext *s);

static inline void get_strl(AVIOContext *pb, char *buf, int buf_size, int len)
{
    int i;
    char *q, r;

    q = buf;
    for(i=0;i<len;i++) {
        r = avio_r8(pb);
        if (i < buf_size - 1)
            *q++ = r;
    }
    if (buf_size > 0) *q = '\0';
}

static void get_str8(AVIOContext *pb, char *buf, int buf_size)
{
    get_strl(pb, buf, buf_size, avio_r8(pb));
}

static int rm_read_extradata(AVIOContext *pb, AVCodecContext *avctx, unsigned size)
{
    if (size >= 1<<24) {
        av_log(avctx, AV_LOG_ERROR, "extradata size %u too large\n", size);
        return -1;
<<<<<<< HEAD
    }
    if (ff_get_extradata(avctx, pb, size) < 0)
=======
    avctx->extradata = av_mallocz(size + AV_INPUT_BUFFER_PADDING_SIZE);
    if (!avctx->extradata)
>>>>>>> 059a9348
        return AVERROR(ENOMEM);
    return 0;
}

static void rm_read_metadata(AVFormatContext *s, AVIOContext *pb, int wide)
{
    char buf[1024];
    int i;

    for (i=0; i<FF_ARRAY_ELEMS(ff_rm_metadata); i++) {
        int len = wide ? avio_rb16(pb) : avio_r8(pb);
        get_strl(pb, buf, sizeof(buf), len);
        av_dict_set(&s->metadata, ff_rm_metadata[i], buf, 0);
    }
}

RMStream *ff_rm_alloc_rmstream (void)
{
    RMStream *rms = av_mallocz(sizeof(RMStream));
    if (!rms)
        return NULL;
    rms->curpic_num = -1;
    return rms;
}

void ff_rm_free_rmstream (RMStream *rms)
{
    av_free_packet(&rms->pkt);
}

static int rm_read_audio_stream_info(AVFormatContext *s, AVIOContext *pb,
                                     AVStream *st, RMStream *ast, int read_all)
{
    char buf[256];
    uint32_t version;
    int ret;

    /* ra type header */
    version = avio_rb16(pb); /* version */
    if (version == 3) {
        unsigned bytes_per_minute;
        int header_size = avio_rb16(pb);
        int64_t startpos = avio_tell(pb);
        avio_skip(pb, 8);
        bytes_per_minute = avio_rb16(pb);
        avio_skip(pb, 4);
        rm_read_metadata(s, pb, 0);
        if ((startpos + header_size) >= avio_tell(pb) + 2) {
            // fourcc (should always be "lpcJ")
            avio_r8(pb);
            get_str8(pb, buf, sizeof(buf));
        }
        // Skip extra header crap (this should never happen)
        if ((startpos + header_size) > avio_tell(pb))
            avio_skip(pb, header_size + startpos - avio_tell(pb));
        if (bytes_per_minute)
            st->codec->bit_rate = 8LL * bytes_per_minute / 60;
        st->codec->sample_rate = 8000;
        st->codec->channels = 1;
        st->codec->channel_layout = AV_CH_LAYOUT_MONO;
        st->codec->codec_type = AVMEDIA_TYPE_AUDIO;
        st->codec->codec_id = AV_CODEC_ID_RA_144;
        ast->deint_id = DEINT_ID_INT0;
    } else {
        int flavor, sub_packet_h, coded_framesize, sub_packet_size;
        int codecdata_length;
        unsigned bytes_per_minute;
        /* old version (4) */
        avio_skip(pb, 2); /* unused */
        avio_rb32(pb); /* .ra4 */
        avio_rb32(pb); /* data size */
        avio_rb16(pb); /* version2 */
        avio_rb32(pb); /* header size */
        flavor= avio_rb16(pb); /* add codec info / flavor */
        ast->coded_framesize = coded_framesize = avio_rb32(pb); /* coded frame size */
        avio_rb32(pb); /* ??? */
        bytes_per_minute = avio_rb32(pb);
        if (version == 4) {
            if (bytes_per_minute)
                st->codec->bit_rate = 8LL * bytes_per_minute / 60;
        }
        avio_rb32(pb); /* ??? */
        ast->sub_packet_h = sub_packet_h = avio_rb16(pb); /* 1 */
        st->codec->block_align= avio_rb16(pb); /* frame size */
        ast->sub_packet_size = sub_packet_size = avio_rb16(pb); /* sub packet size */
        avio_rb16(pb); /* ??? */
        if (version == 5) {
            avio_rb16(pb); avio_rb16(pb); avio_rb16(pb);
        }
        st->codec->sample_rate = avio_rb16(pb);
        avio_rb32(pb);
        st->codec->channels = avio_rb16(pb);
        if (version == 5) {
            ast->deint_id = avio_rl32(pb);
            avio_read(pb, buf, 4);
            buf[4] = 0;
        } else {
            AV_WL32(buf, 0);
            get_str8(pb, buf, sizeof(buf)); /* desc */
            ast->deint_id = AV_RL32(buf);
            get_str8(pb, buf, sizeof(buf)); /* desc */
        }
        st->codec->codec_type = AVMEDIA_TYPE_AUDIO;
        st->codec->codec_tag  = AV_RL32(buf);
        st->codec->codec_id   = ff_codec_get_id(ff_rm_codec_tags,
                                                st->codec->codec_tag);

        switch (st->codec->codec_id) {
        case AV_CODEC_ID_AC3:
            st->need_parsing = AVSTREAM_PARSE_FULL;
            break;
        case AV_CODEC_ID_RA_288:
            st->codec->extradata_size= 0;
            ast->audio_framesize = st->codec->block_align;
            st->codec->block_align = coded_framesize;
            break;
        case AV_CODEC_ID_COOK:
            st->need_parsing = AVSTREAM_PARSE_HEADERS;
        case AV_CODEC_ID_ATRAC3:
        case AV_CODEC_ID_SIPR:
<<<<<<< HEAD
            if (read_all) {
                codecdata_length = 0;
            } else {
                avio_rb16(pb); avio_r8(pb);
                if (version == 5)
                    avio_r8(pb);
                codecdata_length = avio_rb32(pb);
                if(codecdata_length + FF_INPUT_BUFFER_PADDING_SIZE <= (unsigned)codecdata_length){
                    av_log(s, AV_LOG_ERROR, "codecdata_length too large\n");
                    return -1;
                }
=======
            avio_rb16(pb); avio_r8(pb);
            if (version == 5)
                avio_r8(pb);
            codecdata_length = avio_rb32(pb);
            if(codecdata_length + AV_INPUT_BUFFER_PADDING_SIZE <= (unsigned)codecdata_length){
                av_log(s, AV_LOG_ERROR, "codecdata_length too large\n");
                return -1;
>>>>>>> 059a9348
            }

            ast->audio_framesize = st->codec->block_align;
            if (st->codec->codec_id == AV_CODEC_ID_SIPR) {
                if (flavor > 3) {
                    av_log(s, AV_LOG_ERROR, "bad SIPR file flavor %d\n",
                           flavor);
                    return -1;
                }
                st->codec->block_align = ff_sipr_subpk_size[flavor];
            } else {
                if(sub_packet_size <= 0){
                    av_log(s, AV_LOG_ERROR, "sub_packet_size is invalid\n");
                    return -1;
                }
                st->codec->block_align = ast->sub_packet_size;
            }
            if ((ret = rm_read_extradata(pb, st->codec, codecdata_length)) < 0)
                return ret;

            break;
        case AV_CODEC_ID_AAC:
            avio_rb16(pb); avio_r8(pb);
            if (version == 5)
                avio_r8(pb);
            codecdata_length = avio_rb32(pb);
            if(codecdata_length + AV_INPUT_BUFFER_PADDING_SIZE <= (unsigned)codecdata_length){
                av_log(s, AV_LOG_ERROR, "codecdata_length too large\n");
                return -1;
            }
            if (codecdata_length >= 1) {
                avio_r8(pb);
                if ((ret = rm_read_extradata(pb, st->codec, codecdata_length - 1)) < 0)
                    return ret;
            }
            break;
        }
        switch (ast->deint_id) {
        case DEINT_ID_INT4:
            if (ast->coded_framesize > ast->audio_framesize ||
                sub_packet_h <= 1 ||
                ast->coded_framesize * sub_packet_h > (2 + (sub_packet_h & 1)) * ast->audio_framesize)
                return AVERROR_INVALIDDATA;
            if (ast->coded_framesize * sub_packet_h != 2*ast->audio_framesize) {
                avpriv_request_sample(s, "mismatching interleaver parameters");
                return AVERROR_INVALIDDATA;
            }
            break;
        case DEINT_ID_GENR:
            if (ast->sub_packet_size <= 0 ||
                ast->sub_packet_size > ast->audio_framesize)
                return AVERROR_INVALIDDATA;
            if (ast->audio_framesize % ast->sub_packet_size)
                return AVERROR_INVALIDDATA;
            break;
        case DEINT_ID_SIPR:
        case DEINT_ID_INT0:
        case DEINT_ID_VBRS:
        case DEINT_ID_VBRF:
            break;
        default:
            av_log(s, AV_LOG_ERROR ,"Unknown interleaver %"PRIX32"\n", ast->deint_id);
            return AVERROR_INVALIDDATA;
        }
        if (ast->deint_id == DEINT_ID_INT4 ||
            ast->deint_id == DEINT_ID_GENR ||
            ast->deint_id == DEINT_ID_SIPR) {
            if (st->codec->block_align <= 0 ||
                ast->audio_framesize * sub_packet_h > (unsigned)INT_MAX ||
                ast->audio_framesize * sub_packet_h < st->codec->block_align)
                return AVERROR_INVALIDDATA;
            if (av_new_packet(&ast->pkt, ast->audio_framesize * sub_packet_h) < 0)
                return AVERROR(ENOMEM);
        }

        if (read_all) {
            avio_r8(pb);
            avio_r8(pb);
            avio_r8(pb);
            rm_read_metadata(s, pb, 0);
        }
    }
    return 0;
}

int ff_rm_read_mdpr_codecdata(AVFormatContext *s, AVIOContext *pb,
                              AVStream *st, RMStream *rst,
                              unsigned int codec_data_size, const uint8_t *mime)
{
    unsigned int v;
    int size;
    int64_t codec_pos;
    int ret;

    if (codec_data_size > INT_MAX)
        return AVERROR_INVALIDDATA;
    if (codec_data_size == 0)
        return 0;

    avpriv_set_pts_info(st, 64, 1, 1000);
    codec_pos = avio_tell(pb);
    v = avio_rb32(pb);

    if (v == MKBETAG('M', 'L', 'T', 'I')) {
        int number_of_streams = avio_rb16(pb);
        int number_of_mdpr;
        int i;
        for (i = 0; i<number_of_streams; i++)
            avio_rb16(pb);
        number_of_mdpr = avio_rb16(pb);
        if (number_of_mdpr != 1) {
            avpriv_request_sample(s, "MLTI with multiple MDPR");
        }
        avio_rb32(pb);
        v = avio_rb32(pb);
    }

    if (v == MKTAG(0xfd, 'a', 'r', '.')) {
        /* ra type header */
        if (rm_read_audio_stream_info(s, pb, st, rst, 0))
            return -1;
    } else if (v == MKBETAG('L', 'S', 'D', ':')) {
        avio_seek(pb, -4, SEEK_CUR);
        if ((ret = rm_read_extradata(pb, st->codec, codec_data_size)) < 0)
            return ret;

        st->codec->codec_type = AVMEDIA_TYPE_AUDIO;
        st->codec->codec_tag  = AV_RL32(st->codec->extradata);
        st->codec->codec_id   = ff_codec_get_id(ff_rm_codec_tags,
                                                st->codec->codec_tag);
    } else if(mime && !strcmp(mime, "logical-fileinfo")){
        int stream_count, rule_count, property_count, i;
        ff_free_stream(s, st);
        if (avio_rb16(pb) != 0) {
            av_log(s, AV_LOG_WARNING, "Unsupported version\n");
            goto skip;
        }
        stream_count = avio_rb16(pb);
        avio_skip(pb, 6*stream_count);
        rule_count = avio_rb16(pb);
        avio_skip(pb, 2*rule_count);
        property_count = avio_rb16(pb);
        for(i=0; i<property_count; i++){
            uint8_t name[128], val[128];
            avio_rb32(pb);
            if (avio_rb16(pb) != 0) {
                av_log(s, AV_LOG_WARNING, "Unsupported Name value property version\n");
                goto skip; //FIXME skip just this one
            }
            get_str8(pb, name, sizeof(name));
            switch(avio_rb32(pb)) {
            case 2: get_strl(pb, val, sizeof(val), avio_rb16(pb));
                av_dict_set(&s->metadata, name, val, 0);
                break;
            default: avio_skip(pb, avio_rb16(pb));
            }
        }
    } else {
        int fps;
        if (avio_rl32(pb) != MKTAG('V', 'I', 'D', 'O')) {
        fail1:
            av_log(s, AV_LOG_WARNING, "Unsupported stream type %08x\n", v);
            goto skip;
        }
        st->codec->codec_tag = avio_rl32(pb);
        st->codec->codec_id  = ff_codec_get_id(ff_rm_codec_tags,
                                               st->codec->codec_tag);
        av_log(s, AV_LOG_TRACE, "%X %X\n", st->codec->codec_tag, MKTAG('R', 'V', '2', '0'));
        if (st->codec->codec_id == AV_CODEC_ID_NONE)
            goto fail1;
        st->codec->width  = avio_rb16(pb);
        st->codec->height = avio_rb16(pb);
        avio_skip(pb, 2); // looks like bits per sample
        avio_skip(pb, 4); // always zero?
        st->codec->codec_type = AVMEDIA_TYPE_VIDEO;
        st->need_parsing = AVSTREAM_PARSE_TIMESTAMPS;
        fps = avio_rb32(pb);

        if ((ret = rm_read_extradata(pb, st->codec, codec_data_size - (avio_tell(pb) - codec_pos))) < 0)
            return ret;

        if (fps > 0) {
            av_reduce(&st->avg_frame_rate.den, &st->avg_frame_rate.num,
                      0x10000, fps, (1 << 30) - 1);
#if FF_API_R_FRAME_RATE
            st->r_frame_rate = st->avg_frame_rate;
#endif
        } else if (s->error_recognition & AV_EF_EXPLODE) {
            av_log(s, AV_LOG_ERROR, "Invalid framerate\n");
            return AVERROR_INVALIDDATA;
        }
    }

skip:
    /* skip codec info */
    size = avio_tell(pb) - codec_pos;
    if (codec_data_size >= size) {
        avio_skip(pb, codec_data_size - size);
    } else {
        av_log(s, AV_LOG_WARNING, "codec_data_size %u < size %d\n", codec_data_size, size);
    }

    return 0;
}

/** this function assumes that the demuxer has already seeked to the start
 * of the INDX chunk, and will bail out if not. */
static int rm_read_index(AVFormatContext *s)
{
    AVIOContext *pb = s->pb;
    unsigned int size, n_pkts, str_id, next_off, n, pos, pts;
    AVStream *st;

    do {
        if (avio_rl32(pb) != MKTAG('I','N','D','X'))
            return -1;
        size     = avio_rb32(pb);
        if (size < 20)
            return -1;
        avio_skip(pb, 2);
        n_pkts   = avio_rb32(pb);
        str_id   = avio_rb16(pb);
        next_off = avio_rb32(pb);
        for (n = 0; n < s->nb_streams; n++)
            if (s->streams[n]->id == str_id) {
                st = s->streams[n];
                break;
            }
        if (n == s->nb_streams) {
            av_log(s, AV_LOG_ERROR,
                   "Invalid stream index %d for index at pos %"PRId64"\n",
                   str_id, avio_tell(pb));
            goto skip;
        } else if ((avio_size(pb) - avio_tell(pb)) / 14 < n_pkts) {
            av_log(s, AV_LOG_ERROR,
                   "Nr. of packets in packet index for stream index %d "
                   "exceeds filesize (%"PRId64" at %"PRId64" = %"PRId64")\n",
                   str_id, avio_size(pb), avio_tell(pb),
                   (avio_size(pb) - avio_tell(pb)) / 14);
            goto skip;
        }

        for (n = 0; n < n_pkts; n++) {
            avio_skip(pb, 2);
            pts = avio_rb32(pb);
            pos = avio_rb32(pb);
            avio_skip(pb, 4); /* packet no. */

            av_add_index_entry(st, pos, pts, 0, 0, AVINDEX_KEYFRAME);
        }

skip:
        if (next_off && avio_tell(pb) < next_off &&
            avio_seek(pb, next_off, SEEK_SET) < 0) {
            av_log(s, AV_LOG_ERROR,
                   "Non-linear index detected, not supported\n");
            return -1;
        }
    } while (next_off);

    return 0;
}

static int rm_read_header_old(AVFormatContext *s)
{
    RMDemuxContext *rm = s->priv_data;
    AVStream *st;

    rm->old_format = 1;
    st = avformat_new_stream(s, NULL);
    if (!st)
        return -1;
    st->priv_data = ff_rm_alloc_rmstream();
    if (!st->priv_data)
        return AVERROR(ENOMEM);
    return rm_read_audio_stream_info(s, s->pb, st, st->priv_data, 1);
}

static int rm_read_header(AVFormatContext *s)
{
    RMDemuxContext *rm = s->priv_data;
    AVStream *st;
    AVIOContext *pb = s->pb;
    unsigned int tag;
    int tag_size;
    unsigned int start_time, duration;
    unsigned int data_off = 0, indx_off = 0;
    char buf[128], mime[128];
    int flags = 0;
    int ret = -1;

    tag = avio_rl32(pb);
    if (tag == MKTAG('.', 'r', 'a', 0xfd)) {
        /* very old .ra format */
        return rm_read_header_old(s);
    } else if (tag != MKTAG('.', 'R', 'M', 'F')) {
        return AVERROR(EIO);
    }

    tag_size = avio_rb32(pb);
    avio_skip(pb, tag_size - 8);

    for(;;) {
        if (avio_feof(pb))
            goto fail;
        tag = avio_rl32(pb);
        tag_size = avio_rb32(pb);
        avio_rb16(pb);
        av_log(s, AV_LOG_TRACE, "tag=%c%c%c%c (%08x) size=%d\n",
                (tag      ) & 0xff,
                (tag >>  8) & 0xff,
                (tag >> 16) & 0xff,
                (tag >> 24) & 0xff,
                tag,
                tag_size);
        if (tag_size < 10 && tag != MKTAG('D', 'A', 'T', 'A'))
            goto fail;
        switch(tag) {
        case MKTAG('P', 'R', 'O', 'P'):
            /* file header */
            avio_rb32(pb); /* max bit rate */
            avio_rb32(pb); /* avg bit rate */
            avio_rb32(pb); /* max packet size */
            avio_rb32(pb); /* avg packet size */
            avio_rb32(pb); /* nb packets */
            duration = avio_rb32(pb); /* duration */
            s->duration = av_rescale(duration, AV_TIME_BASE, 1000);
            avio_rb32(pb); /* preroll */
            indx_off = avio_rb32(pb); /* index offset */
            data_off = avio_rb32(pb); /* data offset */
            avio_rb16(pb); /* nb streams */
            flags = avio_rb16(pb); /* flags */
            break;
        case MKTAG('C', 'O', 'N', 'T'):
            rm_read_metadata(s, pb, 1);
            break;
        case MKTAG('M', 'D', 'P', 'R'):
            st = avformat_new_stream(s, NULL);
            if (!st) {
                ret = AVERROR(ENOMEM);
                goto fail;
            }
            st->id = avio_rb16(pb);
            avio_rb32(pb); /* max bit rate */
            st->codec->bit_rate = avio_rb32(pb); /* bit rate */
            avio_rb32(pb); /* max packet size */
            avio_rb32(pb); /* avg packet size */
            start_time = avio_rb32(pb); /* start time */
            avio_rb32(pb); /* preroll */
            duration = avio_rb32(pb); /* duration */
            st->start_time = start_time;
            st->duration = duration;
            if(duration>0)
                s->duration = AV_NOPTS_VALUE;
            get_str8(pb, buf, sizeof(buf)); /* desc */
            get_str8(pb, mime, sizeof(mime)); /* mimetype */
            st->codec->codec_type = AVMEDIA_TYPE_DATA;
            st->priv_data = ff_rm_alloc_rmstream();
            if (!st->priv_data)
                return AVERROR(ENOMEM);
            if (ff_rm_read_mdpr_codecdata(s, s->pb, st, st->priv_data,
                                          avio_rb32(pb), mime) < 0)
                goto fail;
            break;
        case MKTAG('D', 'A', 'T', 'A'):
            goto header_end;
        default:
            /* unknown tag: skip it */
            avio_skip(pb, tag_size - 10);
            break;
        }
    }
 header_end:
    rm->nb_packets = avio_rb32(pb); /* number of packets */
    if (!rm->nb_packets && (flags & 4))
        rm->nb_packets = 3600 * 25;
    avio_rb32(pb); /* next data header */

    if (!data_off)
        data_off = avio_tell(pb) - 18;
    if (indx_off && pb->seekable && !(s->flags & AVFMT_FLAG_IGNIDX) &&
        avio_seek(pb, indx_off, SEEK_SET) >= 0) {
        rm_read_index(s);
        avio_seek(pb, data_off + 18, SEEK_SET);
    }

    return 0;

fail:
    rm_read_close(s);
    return ret;
}

static int get_num(AVIOContext *pb, int *len)
{
    int n, n1;

    n = avio_rb16(pb);
    (*len)-=2;
    n &= 0x7FFF;
    if (n >= 0x4000) {
        return n - 0x4000;
    } else {
        n1 = avio_rb16(pb);
        (*len)-=2;
        return (n << 16) | n1;
    }
}

/* multiple of 20 bytes for ra144 (ugly) */
#define RAW_PACKET_SIZE 1000

static int rm_sync(AVFormatContext *s, int64_t *timestamp, int *flags, int *stream_index, int64_t *pos){
    RMDemuxContext *rm = s->priv_data;
    AVIOContext *pb = s->pb;
    AVStream *st;
    uint32_t state=0xFFFFFFFF;

    while(!avio_feof(pb)){
        int len, num, i;
        *pos= avio_tell(pb) - 3;
        if(rm->remaining_len > 0){
            num= rm->current_stream;
            len= rm->remaining_len;
            *timestamp = AV_NOPTS_VALUE;
            *flags= 0;
        }else{
            state= (state<<8) + avio_r8(pb);

            if(state == MKBETAG('I', 'N', 'D', 'X')){
                int n_pkts, expected_len;
                len = avio_rb32(pb);
                avio_skip(pb, 2);
                n_pkts = avio_rb32(pb);
                expected_len = 20 + n_pkts * 14;
                if (len == 20)
                    /* some files don't add index entries to chunk size... */
                    len = expected_len;
                else if (len != expected_len)
                    av_log(s, AV_LOG_WARNING,
                           "Index size %d (%d pkts) is wrong, should be %d.\n",
                           len, n_pkts, expected_len);
                len -= 14; // we already read part of the index header
                if(len<0)
                    continue;
                goto skip;
            } else if (state == MKBETAG('D','A','T','A')) {
                av_log(s, AV_LOG_WARNING,
                       "DATA tag in middle of chunk, file may be broken.\n");
            }

            if(state > (unsigned)0xFFFF || state <= 12)
                continue;
            len=state - 12;
            state= 0xFFFFFFFF;

            num = avio_rb16(pb);
            *timestamp = avio_rb32(pb);
            avio_r8(pb); /* reserved */
            *flags = avio_r8(pb); /* flags */
        }
        for(i=0;i<s->nb_streams;i++) {
            st = s->streams[i];
            if (num == st->id)
                break;
        }
        if (i == s->nb_streams) {
skip:
            /* skip packet if unknown number */
            avio_skip(pb, len);
            rm->remaining_len = 0;
            continue;
        }
        *stream_index= i;

        return len;
    }
    return -1;
}

static int rm_assemble_video_frame(AVFormatContext *s, AVIOContext *pb,
                                   RMDemuxContext *rm, RMStream *vst,
                                   AVPacket *pkt, int len, int *pseq,
                                   int64_t *timestamp)
{
    int hdr;
    int seq = 0, pic_num = 0, len2 = 0, pos = 0; //init to silence compiler warning
    int type;
    int ret;

    hdr = avio_r8(pb); len--;
    type = hdr >> 6;

    if(type != 3){  // not frame as a part of packet
        seq = avio_r8(pb); len--;
    }
    if(type != 1){  // not whole frame
        len2 = get_num(pb, &len);
        pos  = get_num(pb, &len);
        pic_num = avio_r8(pb); len--;
    }
    if(len<0) {
        av_log(s, AV_LOG_ERROR, "Insufficient data\n");
        return -1;
    }
    rm->remaining_len = len;
    if(type&1){     // frame, not slice
        if(type == 3){  // frame as a part of packet
            len= len2;
            *timestamp = pos;
        }
        if(rm->remaining_len < len) {
            av_log(s, AV_LOG_ERROR, "Insufficient remaining len\n");
            return -1;
        }
        rm->remaining_len -= len;
        if(av_new_packet(pkt, len + 9) < 0)
            return AVERROR(EIO);
        pkt->data[0] = 0;
        AV_WL32(pkt->data + 1, 1);
        AV_WL32(pkt->data + 5, 0);
        if ((ret = avio_read(pb, pkt->data + 9, len)) != len) {
            av_free_packet(pkt);
            av_log(s, AV_LOG_ERROR, "Failed to read %d bytes\n", len);
            return ret < 0 ? ret : AVERROR(EIO);
        }
        return 0;
    }
    //now we have to deal with single slice

    *pseq = seq;
    if((seq & 0x7F) == 1 || vst->curpic_num != pic_num){
        if (len2 > ffio_limit(pb, len2)) {
            av_log(s, AV_LOG_ERROR, "Impossibly sized packet\n");
            return AVERROR_INVALIDDATA;
        }
        vst->slices = ((hdr & 0x3F) << 1) + 1;
        vst->videobufsize = len2 + 8*vst->slices + 1;
        av_free_packet(&vst->pkt); //FIXME this should be output.
        if(av_new_packet(&vst->pkt, vst->videobufsize) < 0)
            return AVERROR(ENOMEM);
        memset(vst->pkt.data, 0, vst->pkt.size);
        vst->videobufpos = 8*vst->slices + 1;
        vst->cur_slice = 0;
        vst->curpic_num = pic_num;
        vst->pktpos = avio_tell(pb);
    }
    if(type == 2)
        len = FFMIN(len, pos);

    if(++vst->cur_slice > vst->slices) {
        av_log(s, AV_LOG_ERROR, "cur slice %d, too large\n", vst->cur_slice);
        return 1;
    }
    if(!vst->pkt.data)
        return AVERROR(ENOMEM);
    AV_WL32(vst->pkt.data - 7 + 8*vst->cur_slice, 1);
    AV_WL32(vst->pkt.data - 3 + 8*vst->cur_slice, vst->videobufpos - 8*vst->slices - 1);
    if(vst->videobufpos + len > vst->videobufsize) {
        av_log(s, AV_LOG_ERROR, "outside videobufsize\n");
        return 1;
    }
    if (avio_read(pb, vst->pkt.data + vst->videobufpos, len) != len)
        return AVERROR(EIO);
    vst->videobufpos += len;
    rm->remaining_len-= len;

    if (type == 2 || vst->videobufpos == vst->videobufsize) {
        vst->pkt.data[0] = vst->cur_slice-1;
        *pkt= vst->pkt;
        vst->pkt.data= NULL;
        vst->pkt.size= 0;
        vst->pkt.buf = NULL;
#if FF_API_DESTRUCT_PACKET
FF_DISABLE_DEPRECATION_WARNINGS
        vst->pkt.destruct = NULL;
FF_ENABLE_DEPRECATION_WARNINGS
#endif
        if(vst->slices != vst->cur_slice) //FIXME find out how to set slices correct from the begin
            memmove(pkt->data + 1 + 8*vst->cur_slice, pkt->data + 1 + 8*vst->slices,
                vst->videobufpos - 1 - 8*vst->slices);
        pkt->size = vst->videobufpos + 8*(vst->cur_slice - vst->slices);
        pkt->pts = AV_NOPTS_VALUE;
        pkt->pos = vst->pktpos;
        vst->slices = 0;
        return 0;
    }

    return 1;
}

static inline void
rm_ac3_swap_bytes (AVStream *st, AVPacket *pkt)
{
    uint8_t *ptr;
    int j;

    if (st->codec->codec_id == AV_CODEC_ID_AC3) {
        ptr = pkt->data;
        for (j=0;j<pkt->size;j+=2) {
            FFSWAP(int, ptr[0], ptr[1]);
            ptr += 2;
        }
    }
}

static int readfull(AVFormatContext *s, AVIOContext *pb, uint8_t *dst, int n) {
    int ret = avio_read(pb, dst, n);
    if (ret != n) {
        if (ret >= 0) memset(dst + ret, 0, n - ret);
        else          memset(dst      , 0, n);
        av_log(s, AV_LOG_ERROR, "Failed to fully read block\n");
    }
    return ret;
}

int
ff_rm_parse_packet (AVFormatContext *s, AVIOContext *pb,
                    AVStream *st, RMStream *ast, int len, AVPacket *pkt,
                    int *seq, int flags, int64_t timestamp)
{
    RMDemuxContext *rm = s->priv_data;
    int ret;

    if (st->codec->codec_type == AVMEDIA_TYPE_VIDEO) {
        rm->current_stream= st->id;
        ret = rm_assemble_video_frame(s, pb, rm, ast, pkt, len, seq, &timestamp);
        if(ret)
            return ret < 0 ? ret : -1; //got partial frame or error
    } else if (st->codec->codec_type == AVMEDIA_TYPE_AUDIO) {
        if ((ast->deint_id == DEINT_ID_GENR) ||
            (ast->deint_id == DEINT_ID_INT4) ||
            (ast->deint_id == DEINT_ID_SIPR)) {
            int x;
            int sps = ast->sub_packet_size;
            int cfs = ast->coded_framesize;
            int h = ast->sub_packet_h;
            int y = ast->sub_packet_cnt;
            int w = ast->audio_framesize;

            if (flags & 2)
                y = ast->sub_packet_cnt = 0;
            if (!y)
                ast->audiotimestamp = timestamp;

            switch (ast->deint_id) {
                case DEINT_ID_INT4:
                    for (x = 0; x < h/2; x++)
                        readfull(s, pb, ast->pkt.data+x*2*w+y*cfs, cfs);
                    break;
                case DEINT_ID_GENR:
                    for (x = 0; x < w/sps; x++)
                        readfull(s, pb, ast->pkt.data+sps*(h*x+((h+1)/2)*(y&1)+(y>>1)), sps);
                    break;
                case DEINT_ID_SIPR:
                    readfull(s, pb, ast->pkt.data + y * w, w);
                    break;
            }

            if (++(ast->sub_packet_cnt) < h)
                return -1;
            if (ast->deint_id == DEINT_ID_SIPR)
                ff_rm_reorder_sipr_data(ast->pkt.data, h, w);

             ast->sub_packet_cnt = 0;
             rm->audio_stream_num = st->index;
             rm->audio_pkt_cnt = h * w / st->codec->block_align;
        } else if ((ast->deint_id == DEINT_ID_VBRF) ||
                   (ast->deint_id == DEINT_ID_VBRS)) {
            int x;
            rm->audio_stream_num = st->index;
            ast->sub_packet_cnt = (avio_rb16(pb) & 0xf0) >> 4;
            if (ast->sub_packet_cnt) {
                for (x = 0; x < ast->sub_packet_cnt; x++)
                    ast->sub_packet_lengths[x] = avio_rb16(pb);
                rm->audio_pkt_cnt = ast->sub_packet_cnt;
                ast->audiotimestamp = timestamp;
            } else
                return -1;
        } else {
            if ((ret = av_get_packet(pb, pkt, len)) < 0)
                return ret;
            rm_ac3_swap_bytes(st, pkt);
        }
    } else {
        if ((ret = av_get_packet(pb, pkt, len)) < 0)
            return ret;
    }

    pkt->stream_index = st->index;

#if 0
    if (st->codec->codec_type == AVMEDIA_TYPE_VIDEO) {
        if(st->codec->codec_id == AV_CODEC_ID_RV20){
            int seq= 128*(pkt->data[2]&0x7F) + (pkt->data[3]>>1);
            av_log(s, AV_LOG_DEBUG, "%d %"PRId64" %d\n", *timestamp, *timestamp*512LL/25, seq);

            seq |= (timestamp&~0x3FFF);
            if(seq - timestamp >  0x2000) seq -= 0x4000;
            if(seq - timestamp < -0x2000) seq += 0x4000;
        }
    }
#endif

    pkt->pts = timestamp;
    if (flags & 2)
        pkt->flags |= AV_PKT_FLAG_KEY;

    return st->codec->codec_type == AVMEDIA_TYPE_AUDIO ? rm->audio_pkt_cnt : 0;
}

int
ff_rm_retrieve_cache (AVFormatContext *s, AVIOContext *pb,
                      AVStream *st, RMStream *ast, AVPacket *pkt)
{
    RMDemuxContext *rm = s->priv_data;

    av_assert0 (rm->audio_pkt_cnt > 0);

    if (ast->deint_id == DEINT_ID_VBRF ||
        ast->deint_id == DEINT_ID_VBRS) {
        int ret = av_get_packet(pb, pkt, ast->sub_packet_lengths[ast->sub_packet_cnt - rm->audio_pkt_cnt]);
        if (ret < 0)
            return ret;
    } else {
        int ret = av_new_packet(pkt, st->codec->block_align);
        if (ret < 0)
            return ret;
        memcpy(pkt->data, ast->pkt.data + st->codec->block_align * //FIXME avoid this
               (ast->sub_packet_h * ast->audio_framesize / st->codec->block_align - rm->audio_pkt_cnt),
               st->codec->block_align);
    }
    rm->audio_pkt_cnt--;
    if ((pkt->pts = ast->audiotimestamp) != AV_NOPTS_VALUE) {
        ast->audiotimestamp = AV_NOPTS_VALUE;
        pkt->flags = AV_PKT_FLAG_KEY;
    } else
        pkt->flags = 0;
    pkt->stream_index = st->index;

    return rm->audio_pkt_cnt;
}

static int rm_read_packet(AVFormatContext *s, AVPacket *pkt)
{
    RMDemuxContext *rm = s->priv_data;
    AVStream *st = NULL; // init to silence compiler warning
    int i, len, res, seq = 1;
    int64_t timestamp, pos;
    int flags;

    for (;;) {
        if (rm->audio_pkt_cnt) {
            // If there are queued audio packet return them first
            st = s->streams[rm->audio_stream_num];
            res = ff_rm_retrieve_cache(s, s->pb, st, st->priv_data, pkt);
            if(res < 0)
                return res;
            flags = 0;
        } else {
            if (rm->old_format) {
                RMStream *ast;

                st = s->streams[0];
                ast = st->priv_data;
                timestamp = AV_NOPTS_VALUE;
                len = !ast->audio_framesize ? RAW_PACKET_SIZE :
                    ast->coded_framesize * ast->sub_packet_h / 2;
                flags = (seq++ == 1) ? 2 : 0;
                pos = avio_tell(s->pb);
            } else {
                len = rm_sync(s, &timestamp, &flags, &i, &pos);
                if (len > 0)
                    st = s->streams[i];
            }

            if (len <= 0 || avio_feof(s->pb))
                return AVERROR(EIO);

            res = ff_rm_parse_packet (s, s->pb, st, st->priv_data, len, pkt,
                                      &seq, flags, timestamp);
            if (res < -1)
                return res;
            if((flags&2) && (seq&0x7F) == 1)
                av_add_index_entry(st, pos, timestamp, 0, 0, AVINDEX_KEYFRAME);
            if (res)
                continue;
        }

        if(  (st->discard >= AVDISCARD_NONKEY && !(flags&2))
           || st->discard >= AVDISCARD_ALL){
            av_free_packet(pkt);
        } else
            break;
    }

    return 0;
}

static int rm_read_close(AVFormatContext *s)
{
    int i;

    for (i=0;i<s->nb_streams;i++)
        ff_rm_free_rmstream(s->streams[i]->priv_data);

    return 0;
}

static int rm_probe(AVProbeData *p)
{
    /* check file header */
    if ((p->buf[0] == '.' && p->buf[1] == 'R' &&
         p->buf[2] == 'M' && p->buf[3] == 'F' &&
         p->buf[4] == 0 && p->buf[5] == 0) ||
        (p->buf[0] == '.' && p->buf[1] == 'r' &&
         p->buf[2] == 'a' && p->buf[3] == 0xfd))
        return AVPROBE_SCORE_MAX;
    else
        return 0;
}

static int64_t rm_read_dts(AVFormatContext *s, int stream_index,
                               int64_t *ppos, int64_t pos_limit)
{
    RMDemuxContext *rm = s->priv_data;
    int64_t pos, dts;
    int stream_index2, flags, len, h;

    pos = *ppos;

    if(rm->old_format)
        return AV_NOPTS_VALUE;

    if (avio_seek(s->pb, pos, SEEK_SET) < 0)
        return AV_NOPTS_VALUE;

    rm->remaining_len=0;
    for(;;){
        int seq=1;
        AVStream *st;

        len = rm_sync(s, &dts, &flags, &stream_index2, &pos);
        if(len<0)
            return AV_NOPTS_VALUE;

        st = s->streams[stream_index2];
        if (st->codec->codec_type == AVMEDIA_TYPE_VIDEO) {
            h= avio_r8(s->pb); len--;
            if(!(h & 0x40)){
                seq = avio_r8(s->pb); len--;
            }
        }

        if((flags&2) && (seq&0x7F) == 1){
            av_log(s, AV_LOG_TRACE, "%d %d-%d %"PRId64" %d\n",
                    flags, stream_index2, stream_index, dts, seq);
            av_add_index_entry(st, pos, dts, 0, 0, AVINDEX_KEYFRAME);
            if(stream_index2 == stream_index)
                break;
        }

        avio_skip(s->pb, len);
    }
    *ppos = pos;
    return dts;
}

static int rm_read_seek(AVFormatContext *s, int stream_index,
                        int64_t pts, int flags)
{
    RMDemuxContext *rm = s->priv_data;

    if (ff_seek_frame_binary(s, stream_index, pts, flags) < 0)
        return -1;
    rm->audio_pkt_cnt = 0;
    return 0;
}


AVInputFormat ff_rm_demuxer = {
    .name           = "rm",
    .long_name      = NULL_IF_CONFIG_SMALL("RealMedia"),
    .priv_data_size = sizeof(RMDemuxContext),
    .read_probe     = rm_probe,
    .read_header    = rm_read_header,
    .read_packet    = rm_read_packet,
    .read_close     = rm_read_close,
    .read_timestamp = rm_read_dts,
    .read_seek      = rm_read_seek,
};

AVInputFormat ff_rdt_demuxer = {
    .name           = "rdt",
    .long_name      = NULL_IF_CONFIG_SMALL("RDT demuxer"),
    .priv_data_size = sizeof(RMDemuxContext),
    .read_close     = rm_read_close,
    .flags          = AVFMT_NOFILE,
};<|MERGE_RESOLUTION|>--- conflicted
+++ resolved
@@ -91,13 +91,8 @@
     if (size >= 1<<24) {
         av_log(avctx, AV_LOG_ERROR, "extradata size %u too large\n", size);
         return -1;
-<<<<<<< HEAD
     }
     if (ff_get_extradata(avctx, pb, size) < 0)
-=======
-    avctx->extradata = av_mallocz(size + AV_INPUT_BUFFER_PADDING_SIZE);
-    if (!avctx->extradata)
->>>>>>> 059a9348
         return AVERROR(ENOMEM);
     return 0;
 }
@@ -218,7 +213,6 @@
             st->need_parsing = AVSTREAM_PARSE_HEADERS;
         case AV_CODEC_ID_ATRAC3:
         case AV_CODEC_ID_SIPR:
-<<<<<<< HEAD
             if (read_all) {
                 codecdata_length = 0;
             } else {
@@ -226,19 +220,10 @@
                 if (version == 5)
                     avio_r8(pb);
                 codecdata_length = avio_rb32(pb);
-                if(codecdata_length + FF_INPUT_BUFFER_PADDING_SIZE <= (unsigned)codecdata_length){
+                if(codecdata_length + AV_INPUT_BUFFER_PADDING_SIZE <= (unsigned)codecdata_length){
                     av_log(s, AV_LOG_ERROR, "codecdata_length too large\n");
                     return -1;
                 }
-=======
-            avio_rb16(pb); avio_r8(pb);
-            if (version == 5)
-                avio_r8(pb);
-            codecdata_length = avio_rb32(pb);
-            if(codecdata_length + AV_INPUT_BUFFER_PADDING_SIZE <= (unsigned)codecdata_length){
-                av_log(s, AV_LOG_ERROR, "codecdata_length too large\n");
-                return -1;
->>>>>>> 059a9348
             }
 
             ast->audio_framesize = st->codec->block_align;
