/*
 * Copyright (c) 2000,2001 Fabrice Bellard
 * Copyright (c) 2006 Luca Abeni
 *
 * This file is part of FFmpeg.
 *
 * FFmpeg is free software; you can redistribute it and/or
 * modify it under the terms of the GNU Lesser General Public
 * License as published by the Free Software Foundation; either
 * version 2.1 of the License, or (at your option) any later version.
 *
 * FFmpeg is distributed in the hope that it will be useful,
 * but WITHOUT ANY WARRANTY; without even the implied warranty of
 * MERCHANTABILITY or FITNESS FOR A PARTICULAR PURPOSE.  See the GNU
 * Lesser General Public License for more details.
 *
 * You should have received a copy of the GNU Lesser General Public
 * License along with FFmpeg; if not, write to the Free Software
 * Foundation, Inc., 51 Franklin Street, Fifth Floor, Boston, MA 02110-1301 USA
 */

/**
 * @file
 * Video4Linux2 grab interface
 *
 * Part of this file is based on the V4L2 video capture example
 * (http://v4l2spec.bytesex.org/v4l2spec/capture.c)
 *
 * Thanks to Michael Niedermayer for providing the mapping between
 * V4L2_PIX_FMT_* and AV_PIX_FMT_*
 */

#undef __STRICT_ANSI__ //workaround due to broken kernel headers
#include "config.h"
#include "libavformat/internal.h"
#include <unistd.h>
#include <fcntl.h>
#include <sys/ioctl.h>
#include <sys/mman.h>
#include <sys/time.h>
#if HAVE_SYS_VIDEOIO_H
#include <sys/videoio.h>
#else
#if HAVE_ASM_TYPES_H
#include <asm/types.h>
#endif
#include <linux/videodev2.h>
#endif
#include "libavutil/avassert.h"
#include "libavutil/imgutils.h"
#include "libavutil/log.h"
#include "libavutil/opt.h"
#include "avdevice.h"
#include "timefilter.h"
#include "libavutil/parseutils.h"
#include "libavutil/pixdesc.h"
#include "libavutil/avstring.h"

#if CONFIG_LIBV4L2
#include <libv4l2.h>
#else
#define v4l2_open   open
#define v4l2_close  close
#define v4l2_dup    dup
#define v4l2_ioctl  ioctl
#define v4l2_read   read
#define v4l2_mmap   mmap
#define v4l2_munmap munmap
#endif

static const int desired_video_buffers = 256;

#define V4L_ALLFORMATS  3
#define V4L_RAWFORMATS  1
#define V4L_COMPFORMATS 2

/**
 * Return timestamps to the user exactly as returned by the kernel
 */
#define V4L_TS_DEFAULT  0
/**
 * Autodetect the kind of timestamps returned by the kernel and convert to
 * absolute (wall clock) timestamps.
 */
#define V4L_TS_ABS      1
/**
 * Assume kernel timestamps are from the monotonic clock and convert to
 * absolute timestamps.
 */
#define V4L_TS_MONO2ABS 2

/**
 * Once the kind of timestamps returned by the kernel have been detected,
 * the value of the timefilter (NULL or not) determines whether a conversion
 * takes place.
 */
#define V4L_TS_CONVERT_READY V4L_TS_DEFAULT

struct video_data {
    AVClass *class;
    int fd;
    int frame_format; /* V4L2_PIX_FMT_* */
    int width, height;
    int frame_size;
    int interlaced;
    int top_field_first;
    int ts_mode;
    TimeFilter *timefilter;
    int64_t last_time_m;

    int buffers;
    void **buf_start;
    unsigned int *buf_len;
    char *standard;
    int channel;
    char *pixel_format; /**< Set by a private option. */
    int list_format;    /**< Set by a private option. */
    char *framerate;    /**< Set by a private option. */
};

struct buff_data {
    int index;
    int fd;
};

struct fmt_map {
    enum AVPixelFormat ff_fmt;
    enum AVCodecID codec_id;
    uint32_t v4l2_fmt;
};

static struct fmt_map fmt_conversion_table[] = {
    //ff_fmt           codec_id           v4l2_fmt
    { AV_PIX_FMT_YUV420P, AV_CODEC_ID_RAWVIDEO, V4L2_PIX_FMT_YUV420  },
    { AV_PIX_FMT_YUV420P, AV_CODEC_ID_RAWVIDEO, V4L2_PIX_FMT_YVU420  },
    { AV_PIX_FMT_YUV422P, AV_CODEC_ID_RAWVIDEO, V4L2_PIX_FMT_YUV422P },
    { AV_PIX_FMT_YUYV422, AV_CODEC_ID_RAWVIDEO, V4L2_PIX_FMT_YUYV    },
    { AV_PIX_FMT_UYVY422, AV_CODEC_ID_RAWVIDEO, V4L2_PIX_FMT_UYVY    },
    { AV_PIX_FMT_YUV411P, AV_CODEC_ID_RAWVIDEO, V4L2_PIX_FMT_YUV411P },
    { AV_PIX_FMT_YUV410P, AV_CODEC_ID_RAWVIDEO, V4L2_PIX_FMT_YUV410  },
    { AV_PIX_FMT_RGB555LE,AV_CODEC_ID_RAWVIDEO, V4L2_PIX_FMT_RGB555  },
    { AV_PIX_FMT_RGB555BE,AV_CODEC_ID_RAWVIDEO, V4L2_PIX_FMT_RGB555X },
    { AV_PIX_FMT_RGB565LE,AV_CODEC_ID_RAWVIDEO, V4L2_PIX_FMT_RGB565  },
    { AV_PIX_FMT_RGB565BE,AV_CODEC_ID_RAWVIDEO, V4L2_PIX_FMT_RGB565X },
    { AV_PIX_FMT_BGR24,   AV_CODEC_ID_RAWVIDEO, V4L2_PIX_FMT_BGR24   },
    { AV_PIX_FMT_RGB24,   AV_CODEC_ID_RAWVIDEO, V4L2_PIX_FMT_RGB24   },
    { AV_PIX_FMT_BGR0,    AV_CODEC_ID_RAWVIDEO, V4L2_PIX_FMT_BGR32   },
    { AV_PIX_FMT_0RGB,    AV_CODEC_ID_RAWVIDEO, V4L2_PIX_FMT_RGB32   },
    { AV_PIX_FMT_GRAY8,   AV_CODEC_ID_RAWVIDEO, V4L2_PIX_FMT_GREY    },
    { AV_PIX_FMT_NV12,    AV_CODEC_ID_RAWVIDEO, V4L2_PIX_FMT_NV12    },
    { AV_PIX_FMT_NONE,    AV_CODEC_ID_MJPEG,    V4L2_PIX_FMT_MJPEG   },
    { AV_PIX_FMT_NONE,    AV_CODEC_ID_MJPEG,    V4L2_PIX_FMT_JPEG    },
#ifdef V4L2_PIX_FMT_H264
    { AV_PIX_FMT_NONE,    AV_CODEC_ID_H264,     V4L2_PIX_FMT_H264    },
#endif
#ifdef V4L2_PIX_FMT_CPIA1
    { AV_PIX_FMT_NONE,    AV_CODEC_ID_CPIA,     V4L2_PIX_FMT_CPIA1   },
#endif
};

static int device_open(AVFormatContext *ctx)
{
    struct v4l2_capability cap;
    int fd;
    int res, err;
    int flags = O_RDWR;

    if (ctx->flags & AVFMT_FLAG_NONBLOCK) {
        flags |= O_NONBLOCK;
    }

    fd = v4l2_open(ctx->filename, flags, 0);
    if (fd < 0) {
        err = errno;

        av_log(ctx, AV_LOG_ERROR, "Cannot open video device %s : %s\n",
               ctx->filename, strerror(err));

        return AVERROR(err);
    }

    res = v4l2_ioctl(fd, VIDIOC_QUERYCAP, &cap);
    if (res < 0) {
        err = errno;
        av_log(ctx, AV_LOG_ERROR, "ioctl(VIDIOC_QUERYCAP): %s\n",
               strerror(err));

        goto fail;
    }

    av_log(ctx, AV_LOG_VERBOSE, "[%d]Capabilities: %x\n",
           fd, cap.capabilities);

    if (!(cap.capabilities & V4L2_CAP_VIDEO_CAPTURE)) {
        av_log(ctx, AV_LOG_ERROR, "Not a video capture device.\n");
        err = ENODEV;

        goto fail;
    }

    if (!(cap.capabilities & V4L2_CAP_STREAMING)) {
        av_log(ctx, AV_LOG_ERROR,
               "The device does not support the streaming I/O method.\n");
        err = ENOSYS;

        goto fail;
    }

    return fd;

fail:
    v4l2_close(fd);
    return AVERROR(err);
}

static int device_init(AVFormatContext *ctx, int *width, int *height,
                       uint32_t pix_fmt)
{
    struct video_data *s = ctx->priv_data;
    int fd = s->fd;
    struct v4l2_format fmt = { .type = V4L2_BUF_TYPE_VIDEO_CAPTURE };
    struct v4l2_pix_format *pix = &fmt.fmt.pix;

    int res;

    pix->width = *width;
    pix->height = *height;
    pix->pixelformat = pix_fmt;
    pix->field = V4L2_FIELD_ANY;

    res = v4l2_ioctl(fd, VIDIOC_S_FMT, &fmt);

    if ((*width != fmt.fmt.pix.width) || (*height != fmt.fmt.pix.height)) {
        av_log(ctx, AV_LOG_INFO,
               "The V4L2 driver changed the video from %dx%d to %dx%d\n",
               *width, *height, fmt.fmt.pix.width, fmt.fmt.pix.height);
        *width = fmt.fmt.pix.width;
        *height = fmt.fmt.pix.height;
    }

    if (pix_fmt != fmt.fmt.pix.pixelformat) {
        av_log(ctx, AV_LOG_DEBUG,
               "The V4L2 driver changed the pixel format "
               "from 0x%08X to 0x%08X\n",
               pix_fmt, fmt.fmt.pix.pixelformat);
        res = -1;
    }

    if (fmt.fmt.pix.field == V4L2_FIELD_INTERLACED) {
        av_log(ctx, AV_LOG_DEBUG, "The V4L2 driver using the interlaced mode");
        s->interlaced = 1;
    }

    return res;
}

static int first_field(int fd)
{
    int res;
    v4l2_std_id std;

    res = v4l2_ioctl(fd, VIDIOC_G_STD, &std);
    if (res < 0) {
        return 0;
    }
    if (std & V4L2_STD_NTSC) {
        return 0;
    }

    return 1;
}

static uint32_t fmt_ff2v4l(enum AVPixelFormat pix_fmt, enum AVCodecID codec_id)
{
    int i;

    for (i = 0; i < FF_ARRAY_ELEMS(fmt_conversion_table); i++) {
        if ((codec_id == AV_CODEC_ID_NONE ||
             fmt_conversion_table[i].codec_id == codec_id) &&
            (pix_fmt == AV_PIX_FMT_NONE ||
             fmt_conversion_table[i].ff_fmt == pix_fmt)) {
            return fmt_conversion_table[i].v4l2_fmt;
        }
    }

    return 0;
}

static enum AVPixelFormat fmt_v4l2ff(uint32_t v4l2_fmt, enum AVCodecID codec_id)
{
    int i;

    for (i = 0; i < FF_ARRAY_ELEMS(fmt_conversion_table); i++) {
        if (fmt_conversion_table[i].v4l2_fmt == v4l2_fmt &&
            fmt_conversion_table[i].codec_id == codec_id) {
            return fmt_conversion_table[i].ff_fmt;
        }
    }

    return AV_PIX_FMT_NONE;
}

static enum AVCodecID fmt_v4l2codec(uint32_t v4l2_fmt)
{
    int i;

    for (i = 0; i < FF_ARRAY_ELEMS(fmt_conversion_table); i++) {
        if (fmt_conversion_table[i].v4l2_fmt == v4l2_fmt) {
            return fmt_conversion_table[i].codec_id;
        }
    }

    return AV_CODEC_ID_NONE;
}

#if HAVE_STRUCT_V4L2_FRMIVALENUM_DISCRETE
static void list_framesizes(AVFormatContext *ctx, int fd, uint32_t pixelformat)
{
    struct v4l2_frmsizeenum vfse = { .pixel_format = pixelformat };

    while(!ioctl(fd, VIDIOC_ENUM_FRAMESIZES, &vfse)) {
        switch (vfse.type) {
        case V4L2_FRMSIZE_TYPE_DISCRETE:
            av_log(ctx, AV_LOG_INFO, " %ux%u",
                   vfse.discrete.width, vfse.discrete.height);
        break;
        case V4L2_FRMSIZE_TYPE_CONTINUOUS:
        case V4L2_FRMSIZE_TYPE_STEPWISE:
            av_log(ctx, AV_LOG_INFO, " {%u-%u, %u}x{%u-%u, %u}",
                   vfse.stepwise.min_width,
                   vfse.stepwise.max_width,
                   vfse.stepwise.step_width,
                   vfse.stepwise.min_height,
                   vfse.stepwise.max_height,
                   vfse.stepwise.step_height);
        }
        vfse.index++;
    }
}
#endif

static void list_formats(AVFormatContext *ctx, int fd, int type)
{
    struct v4l2_fmtdesc vfd = { .type = V4L2_BUF_TYPE_VIDEO_CAPTURE };

    while(!ioctl(fd, VIDIOC_ENUM_FMT, &vfd)) {
        enum AVCodecID codec_id = fmt_v4l2codec(vfd.pixelformat);
        enum AVPixelFormat pix_fmt = fmt_v4l2ff(vfd.pixelformat, codec_id);

        vfd.index++;

        if (!(vfd.flags & V4L2_FMT_FLAG_COMPRESSED) &&
            type & V4L_RAWFORMATS) {
            const char *fmt_name = av_get_pix_fmt_name(pix_fmt);
            av_log(ctx, AV_LOG_INFO, "R : %9s : %20s :",
                   fmt_name ? fmt_name : "Unsupported",
                   vfd.description);
        } else if (vfd.flags & V4L2_FMT_FLAG_COMPRESSED &&
                   type & V4L_COMPFORMATS) {
            AVCodec *codec = avcodec_find_encoder(codec_id);
            av_log(ctx, AV_LOG_INFO, "C : %9s : %20s :",
                   codec ? codec->name : "Unsupported",
                   vfd.description);
        } else {
            continue;
        }

#ifdef V4L2_FMT_FLAG_EMULATED
        if (vfd.flags & V4L2_FMT_FLAG_EMULATED) {
            av_log(ctx, AV_LOG_WARNING, "%s", "Emulated");
            continue;
        }
#endif
#if HAVE_STRUCT_V4L2_FRMIVALENUM_DISCRETE
        list_framesizes(ctx, fd, vfd.pixelformat);
#endif
        av_log(ctx, AV_LOG_INFO, "\n");
    }
}

static int mmap_init(AVFormatContext *ctx)
{
    int i, res;
    struct video_data *s = ctx->priv_data;
    struct v4l2_requestbuffers req = {
        .type   = V4L2_BUF_TYPE_VIDEO_CAPTURE,
        .count  = desired_video_buffers,
        .memory = V4L2_MEMORY_MMAP
    };

    res = v4l2_ioctl(s->fd, VIDIOC_REQBUFS, &req);
    if (res < 0) {
        if (errno == EINVAL) {
            av_log(ctx, AV_LOG_ERROR, "Device does not support mmap\n");
        } else {
            av_log(ctx, AV_LOG_ERROR, "ioctl(VIDIOC_REQBUFS)\n");
        }
        return AVERROR(errno);
    }

    if (req.count < 2) {
        av_log(ctx, AV_LOG_ERROR, "Insufficient buffer memory\n");
        return AVERROR(ENOMEM);
    }
    s->buffers = req.count;
    s->buf_start = av_malloc(sizeof(void *) * s->buffers);
    if (s->buf_start == NULL) {
        av_log(ctx, AV_LOG_ERROR, "Cannot allocate buffer pointers\n");
        return AVERROR(ENOMEM);
    }
    s->buf_len = av_malloc(sizeof(unsigned int) * s->buffers);
    if (s->buf_len == NULL) {
        av_log(ctx, AV_LOG_ERROR, "Cannot allocate buffer sizes\n");
        av_free(s->buf_start);
        return AVERROR(ENOMEM);
    }

    for (i = 0; i < req.count; i++) {
        struct v4l2_buffer buf = {
            .type   = V4L2_BUF_TYPE_VIDEO_CAPTURE,
            .index  = i,
            .memory = V4L2_MEMORY_MMAP
        };
        res = v4l2_ioctl(s->fd, VIDIOC_QUERYBUF, &buf);
        if (res < 0) {
            av_log(ctx, AV_LOG_ERROR, "ioctl(VIDIOC_QUERYBUF)\n");
            return AVERROR(errno);
        }

        s->buf_len[i] = buf.length;
        if (s->frame_size > 0 && s->buf_len[i] < s->frame_size) {
            av_log(ctx, AV_LOG_ERROR,
                   "Buffer len [%d] = %d != %d\n",
                   i, s->buf_len[i], s->frame_size);

            return -1;
        }
        s->buf_start[i] = v4l2_mmap(NULL, buf.length,
                               PROT_READ | PROT_WRITE, MAP_SHARED,
                               s->fd, buf.m.offset);

        if (s->buf_start[i] == MAP_FAILED) {
            av_log(ctx, AV_LOG_ERROR, "mmap: %s\n", strerror(errno));
            return AVERROR(errno);
        }
    }

    return 0;
}

static void mmap_release_buffer(AVPacket *pkt)
{
    struct v4l2_buffer buf = { 0 };
    int res, fd;
    struct buff_data *buf_descriptor = pkt->priv;

    if (pkt->data == NULL)
        return;

    buf.type = V4L2_BUF_TYPE_VIDEO_CAPTURE;
    buf.memory = V4L2_MEMORY_MMAP;
    buf.index = buf_descriptor->index;
    fd = buf_descriptor->fd;
    av_free(buf_descriptor);

    res = v4l2_ioctl(fd, VIDIOC_QBUF, &buf);
    if (res < 0)
        av_log(NULL, AV_LOG_ERROR, "ioctl(VIDIOC_QBUF): %s\n",
               strerror(errno));

    pkt->data = NULL;
    pkt->size = 0;
}

#if HAVE_CLOCK_GETTIME && defined(CLOCK_MONOTONIC)
static int64_t av_gettime_monotonic(void)
{
    struct timespec tv;

    clock_gettime(CLOCK_MONOTONIC, &tv);
    return (int64_t)tv.tv_sec * 1000000 + tv.tv_nsec / 1000;
}
#endif

static int init_convert_timestamp(AVFormatContext *ctx, int64_t ts)
{
    struct video_data *s = ctx->priv_data;
    int64_t now;

    now = av_gettime();
    if (s->ts_mode == V4L_TS_ABS &&
        ts <= now + 1 * AV_TIME_BASE && ts >= now - 10 * AV_TIME_BASE) {
        av_log(ctx, AV_LOG_INFO, "Detected absolute timestamps\n");
        s->ts_mode = V4L_TS_CONVERT_READY;
        return 0;
    }
#if HAVE_CLOCK_GETTIME && defined(CLOCK_MONOTONIC)
    now = av_gettime_monotonic();
    if (s->ts_mode == V4L_TS_MONO2ABS ||
        (ts <= now + 1 * AV_TIME_BASE && ts >= now - 10 * AV_TIME_BASE)) {
        int64_t period = av_rescale_q(1, ctx->streams[0]->codec->time_base,
                                      AV_TIME_BASE_Q);
        av_log(ctx, AV_LOG_INFO, "Detected monotonic timestamps, converting\n");
        /* microseconds instead of seconds, MHz instead of Hz */
        s->timefilter = ff_timefilter_new(1, period, 1.0E-6);
        s->ts_mode = V4L_TS_CONVERT_READY;
        return 0;
    }
#endif
    av_log(ctx, AV_LOG_ERROR, "Unknown timestamps\n");
    return AVERROR(EIO);
}

static int convert_timestamp(AVFormatContext *ctx, int64_t *ts)
{
    struct video_data *s = ctx->priv_data;

    if (s->ts_mode) {
        int r = init_convert_timestamp(ctx, *ts);
        if (r < 0)
            return r;
    }
#if HAVE_CLOCK_GETTIME && defined(CLOCK_MONOTONIC)
    if (s->timefilter) {
        int64_t nowa = av_gettime();
        int64_t nowm = av_gettime_monotonic();
        ff_timefilter_update(s->timefilter, nowa, nowm - s->last_time_m);
        s->last_time_m = nowm;
        *ts = ff_timefilter_eval(s->timefilter, *ts - nowm);
    }
#endif
    return 0;
}

static int mmap_read_frame(AVFormatContext *ctx, AVPacket *pkt)
{
    struct video_data *s = ctx->priv_data;
    struct v4l2_buffer buf = {
        .type   = V4L2_BUF_TYPE_VIDEO_CAPTURE,
        .memory = V4L2_MEMORY_MMAP
    };
    struct buff_data *buf_descriptor;
    int res;

    /* FIXME: Some special treatment might be needed in case of loss of signal... */
    while ((res = v4l2_ioctl(s->fd, VIDIOC_DQBUF, &buf)) < 0 && (errno == EINTR));
    if (res < 0) {
        if (errno == EAGAIN) {
            pkt->size = 0;
            return AVERROR(EAGAIN);
        }
        av_log(ctx, AV_LOG_ERROR, "ioctl(VIDIOC_DQBUF): %s\n",
               strerror(errno));

        return AVERROR(errno);
    }
    av_assert0(buf.index < s->buffers);

    /* CPIA is a compressed format and we don't know the exact number of bytes
     * used by a frame, so set it here as the driver announces it.
     */
    if (ctx->video_codec_id == AV_CODEC_ID_CPIA)
        s->frame_size = buf.bytesused;

    if (s->frame_size > 0 && buf.bytesused != s->frame_size) {
        av_log(ctx, AV_LOG_ERROR,
               "The v4l2 frame is %d bytes, but %d bytes are expected\n",
               buf.bytesused, s->frame_size);

        return AVERROR_INVALIDDATA;
    }

    /* Image is at s->buff_start[buf.index] */
    pkt->data= s->buf_start[buf.index];
    pkt->size = buf.bytesused;
    pkt->pts = buf.timestamp.tv_sec * INT64_C(1000000) + buf.timestamp.tv_usec;
    res = convert_timestamp(ctx, &pkt->pts);
    if (res < 0)
        return res;
    pkt->destruct = mmap_release_buffer;
    buf_descriptor = av_malloc(sizeof(struct buff_data));
    if (buf_descriptor == NULL) {
        /* Something went wrong... Since av_malloc() failed, we cannot even
         * allocate a buffer for memcopying into it
         */
        av_log(ctx, AV_LOG_ERROR, "Failed to allocate a buffer descriptor\n");
        res = v4l2_ioctl(s->fd, VIDIOC_QBUF, &buf);

        return AVERROR(ENOMEM);
    }
    buf_descriptor->fd = s->fd;
    buf_descriptor->index = buf.index;
    pkt->priv = buf_descriptor;

    return s->buf_len[buf.index];
}

static int mmap_start(AVFormatContext *ctx)
{
    struct video_data *s = ctx->priv_data;
    enum v4l2_buf_type type;
    int i, res;

    for (i = 0; i < s->buffers; i++) {
        struct v4l2_buffer buf = {
            .type   = V4L2_BUF_TYPE_VIDEO_CAPTURE,
            .index  = i,
            .memory = V4L2_MEMORY_MMAP
        };

        res = v4l2_ioctl(s->fd, VIDIOC_QBUF, &buf);
        if (res < 0) {
            av_log(ctx, AV_LOG_ERROR, "ioctl(VIDIOC_QBUF): %s\n",
                   strerror(errno));

            return AVERROR(errno);
        }
    }

    type = V4L2_BUF_TYPE_VIDEO_CAPTURE;
    res = v4l2_ioctl(s->fd, VIDIOC_STREAMON, &type);
    if (res < 0) {
        av_log(ctx, AV_LOG_ERROR, "ioctl(VIDIOC_STREAMON): %s\n",
               strerror(errno));

        return AVERROR(errno);
    }

    return 0;
}

static void mmap_close(struct video_data *s)
{
    enum v4l2_buf_type type;
    int i;

    type = V4L2_BUF_TYPE_VIDEO_CAPTURE;
    /* We do not check for the result, because we could
     * not do anything about it anyway...
     */
    v4l2_ioctl(s->fd, VIDIOC_STREAMOFF, &type);
    for (i = 0; i < s->buffers; i++) {
        v4l2_munmap(s->buf_start[i], s->buf_len[i]);
    }
    av_free(s->buf_start);
    av_free(s->buf_len);
}

static int v4l2_set_parameters(AVFormatContext *s1)
{
    struct video_data *s = s1->priv_data;
    struct v4l2_input input = { 0 };
    struct v4l2_standard standard = { 0 };
    struct v4l2_streamparm streamparm = { 0 };
    struct v4l2_fract *tpf = &streamparm.parm.capture.timeperframe;
    AVRational framerate_q = { 0 };
    int i, ret;

    streamparm.type = V4L2_BUF_TYPE_VIDEO_CAPTURE;

    if (s->framerate &&
        (ret = av_parse_video_rate(&framerate_q, s->framerate)) < 0) {
        av_log(s1, AV_LOG_ERROR, "Could not parse framerate '%s'.\n",
               s->framerate);
        return ret;
    }

    /* set tv video input */
    input.index = s->channel;
    if (v4l2_ioctl(s->fd, VIDIOC_ENUMINPUT, &input) < 0) {
        av_log(s1, AV_LOG_ERROR, "The V4L2 driver ioctl enum input failed:\n");
        return AVERROR(EIO);
    }

    av_log(s1, AV_LOG_DEBUG, "The V4L2 driver set input_id: %d, input: %s\n",
            s->channel, input.name);
    if (v4l2_ioctl(s->fd, VIDIOC_S_INPUT, &input.index) < 0) {
        av_log(s1, AV_LOG_ERROR,
               "The V4L2 driver ioctl set input(%d) failed\n",
                s->channel);
        return AVERROR(EIO);
    }

    if (s->standard) {
        av_log(s1, AV_LOG_DEBUG, "The V4L2 driver set standard: %s\n",
               s->standard);
        /* set tv standard */
        for(i=0;;i++) {
            standard.index = i;
            ret = v4l2_ioctl(s->fd, VIDIOC_ENUMSTD, &standard);
            if (ret < 0 || !av_strcasecmp(standard.name, s->standard))
                break;
        }
        if (ret < 0) {
            av_log(s1, AV_LOG_ERROR, "Unknown standard '%s'\n", s->standard);
            return ret;
        }

        av_log(s1, AV_LOG_DEBUG,
               "The V4L2 driver set standard: %s, id: %"PRIu64"\n",
               s->standard, (uint64_t)standard.id);
        if (v4l2_ioctl(s->fd, VIDIOC_S_STD, &standard.id) < 0) {
            av_log(s1, AV_LOG_ERROR,
                   "The V4L2 driver ioctl set standard(%s) failed\n",
                   s->standard);
            return AVERROR(EIO);
        }
    }

    if (framerate_q.num && framerate_q.den) {
        av_log(s1, AV_LOG_DEBUG, "Setting time per frame to %d/%d\n",
               framerate_q.den, framerate_q.num);
        tpf->numerator   = framerate_q.den;
        tpf->denominator = framerate_q.num;

        if (v4l2_ioctl(s->fd, VIDIOC_S_PARM, &streamparm) != 0) {
            av_log(s1, AV_LOG_ERROR,
                   "ioctl set time per frame(%d/%d) failed\n",
                   framerate_q.den, framerate_q.num);
            return AVERROR(EIO);
        }

        if (framerate_q.num != tpf->denominator ||
            framerate_q.den != tpf->numerator) {
            av_log(s1, AV_LOG_INFO,
                   "The driver changed the time per frame from "
                   "%d/%d to %d/%d\n",
                   framerate_q.den, framerate_q.num,
                   tpf->numerator, tpf->denominator);
        }
    } else {
        if (v4l2_ioctl(s->fd, VIDIOC_G_PARM, &streamparm) != 0) {
            av_log(s1, AV_LOG_ERROR, "ioctl(VIDIOC_G_PARM): %s\n",
                   strerror(errno));
            return AVERROR(errno);
        }
    }
    s1->streams[0]->codec->time_base.den = tpf->denominator;
    s1->streams[0]->codec->time_base.num = tpf->numerator;

    return 0;
}

static uint32_t device_try_init(AVFormatContext *s1,
                                enum AVPixelFormat pix_fmt,
                                int *width,
                                int *height,
                                enum AVCodecID *codec_id)
{
    uint32_t desired_format = fmt_ff2v4l(pix_fmt, s1->video_codec_id);

    if (desired_format == 0 ||
        device_init(s1, width, height, desired_format) < 0) {
        int i;

        desired_format = 0;
        for (i = 0; i<FF_ARRAY_ELEMS(fmt_conversion_table); i++) {
            if (s1->video_codec_id == AV_CODEC_ID_NONE ||
                fmt_conversion_table[i].codec_id == s1->video_codec_id) {
                desired_format = fmt_conversion_table[i].v4l2_fmt;
                if (device_init(s1, width, height, desired_format) >= 0) {
                    break;
                }
                desired_format = 0;
            }
        }
    }

    if (desired_format != 0) {
        *codec_id = fmt_v4l2codec(desired_format);
        av_assert0(*codec_id != AV_CODEC_ID_NONE);
    }

    return desired_format;
}

static int v4l2_read_header(AVFormatContext *s1)
{
    struct video_data *s = s1->priv_data;
    AVStream *st;
    int res = 0;
    uint32_t desired_format;
    enum AVCodecID codec_id = AV_CODEC_ID_NONE;
    enum AVPixelFormat pix_fmt = AV_PIX_FMT_NONE;

    st = avformat_new_stream(s1, NULL);
    if (!st)
        return AVERROR(ENOMEM);

    s->fd = device_open(s1);
    if (s->fd < 0)
        return s->fd;

    if (s->list_format) {
        list_formats(s1, s->fd, s->list_format);
        return AVERROR_EXIT;
    }

    avpriv_set_pts_info(st, 64, 1, 1000000); /* 64 bits pts in us */

<<<<<<< HEAD
=======
    if (s->video_size &&
        (res = av_parse_video_size(&s->width, &s->height, s->video_size)) < 0) {
        av_log(s1, AV_LOG_ERROR, "Could not parse video size '%s'.\n",
               s->video_size);
        return res;
    }

>>>>>>> 246da0b1
    if (s->pixel_format) {
        AVCodec *codec = avcodec_find_decoder_by_name(s->pixel_format);

        if (codec)
            s1->video_codec_id = codec->id;

        pix_fmt = av_get_pix_fmt(s->pixel_format);

        if (pix_fmt == AV_PIX_FMT_NONE && !codec) {
            av_log(s1, AV_LOG_ERROR, "No such input format: %s.\n",
                   s->pixel_format);

            return AVERROR(EINVAL);
        }
    }

    if (!s->width && !s->height) {
        struct v4l2_format fmt;

        av_log(s1, AV_LOG_VERBOSE,
               "Querying the device for the current frame size\n");
        fmt.type = V4L2_BUF_TYPE_VIDEO_CAPTURE;
        if (v4l2_ioctl(s->fd, VIDIOC_G_FMT, &fmt) < 0) {
            av_log(s1, AV_LOG_ERROR, "ioctl(VIDIOC_G_FMT): %s\n",
                   strerror(errno));
            return AVERROR(errno);
        }

        s->width  = fmt.fmt.pix.width;
        s->height = fmt.fmt.pix.height;
        av_log(s1, AV_LOG_VERBOSE,
               "Setting frame size to %dx%d\n", s->width, s->height);
    }

    desired_format = device_try_init(s1, pix_fmt, &s->width, &s->height,
                                     &codec_id);

    /* If no pixel_format was specified, the codec_id was not known up
     * until now. Set video_codec_id in the context, as codec_id will
     * not be available outside this function
     */
    if (codec_id != AV_CODEC_ID_NONE && s1->video_codec_id == AV_CODEC_ID_NONE)
        s1->video_codec_id = codec_id;

    if (desired_format == 0) {
        av_log(s1, AV_LOG_ERROR, "Cannot find a proper format for "
               "codec_id %d, pix_fmt %d.\n", s1->video_codec_id, pix_fmt);
        v4l2_close(s->fd);

        return AVERROR(EIO);
    }
<<<<<<< HEAD
    if ((res = av_image_check_size(s->width, s->height, 0, s1)) < 0)
        goto out;

    s->frame_format = desired_format;

    if ((res = v4l2_set_parameters(s1)) < 0)
        goto out;
=======

    if ((res = av_image_check_size(s->width, s->height, 0, s1) < 0))
        return res;

    s->frame_format = desired_format;

    if ((res = v4l2_set_parameters(s1) < 0))
        return res;
>>>>>>> 246da0b1

    st->codec->pix_fmt = fmt_v4l2ff(desired_format, codec_id);
    s->frame_size =
        avpicture_get_size(st->codec->pix_fmt, s->width, s->height);

    if ((res = mmap_init(s1)) ||
        (res = mmap_start(s1)) < 0) {
<<<<<<< HEAD
        v4l2_close(s->fd);
        goto out;
=======
        close(s->fd);
        return res;
>>>>>>> 246da0b1
    }

    s->top_field_first = first_field(s->fd);

    st->codec->codec_type = AVMEDIA_TYPE_VIDEO;
    st->codec->codec_id = codec_id;
    if (codec_id == AV_CODEC_ID_RAWVIDEO)
        st->codec->codec_tag =
            avcodec_pix_fmt_to_codec_tag(st->codec->pix_fmt);
    if (desired_format == V4L2_PIX_FMT_YVU420)
        st->codec->codec_tag = MKTAG('Y', 'V', '1', '2');
    st->codec->width = s->width;
    st->codec->height = s->height;
    st->codec->bit_rate = s->frame_size * 1/av_q2d(st->codec->time_base) * 8;

    return 0;
}

static int v4l2_read_packet(AVFormatContext *s1, AVPacket *pkt)
{
    struct video_data *s = s1->priv_data;
    AVFrame *frame = s1->streams[0]->codec->coded_frame;
    int res;

    av_init_packet(pkt);
    if ((res = mmap_read_frame(s1, pkt)) < 0) {
        return res;
    }

    if (frame && s->interlaced) {
        frame->interlaced_frame = 1;
        frame->top_field_first = s->top_field_first;
    }

    return pkt->size;
}

static int v4l2_read_close(AVFormatContext *s1)
{
    struct video_data *s = s1->priv_data;

    mmap_close(s);

    v4l2_close(s->fd);
    return 0;
}

#define OFFSET(x) offsetof(struct video_data, x)
#define DEC AV_OPT_FLAG_DECODING_PARAM

static const AVOption options[] = {
    { "standard",     "TV standard, used only by analog frame grabber",            OFFSET(standard),     AV_OPT_TYPE_STRING, {.str = NULL }, 0, 0,       DEC },
    { "channel",      "TV channel, used only by frame grabber",                    OFFSET(channel),      AV_OPT_TYPE_INT,    {.i64 = 0 },    0, INT_MAX, DEC },
    { "video_size",   "A string describing frame size, such as 640x480 or hd720.", OFFSET(width),        AV_OPT_TYPE_IMAGE_SIZE, {.str = NULL},  0, 0,       DEC },
    { "pixel_format", "Preferred pixel format",                                    OFFSET(pixel_format), AV_OPT_TYPE_STRING, {.str = NULL},  0, 0,       DEC },
    { "input_format", "Preferred pixel format (for raw video) or codec name",      OFFSET(pixel_format), AV_OPT_TYPE_STRING, {.str = NULL},  0, 0,       DEC },
    { "framerate",    "",                                                          OFFSET(framerate),    AV_OPT_TYPE_STRING, {.str = NULL},  0, 0,       DEC },
    { "list_formats", "List available formats and exit",                           OFFSET(list_format),  AV_OPT_TYPE_INT,    {.i64 = 0 },  0, INT_MAX, DEC, "list_formats" },
    { "all",          "Show all available formats",                                OFFSET(list_format),  AV_OPT_TYPE_CONST,  {.i64 = V4L_ALLFORMATS  },    0, INT_MAX, DEC, "list_formats" },
    { "raw",          "Show only non-compressed formats",                          OFFSET(list_format),  AV_OPT_TYPE_CONST,  {.i64 = V4L_RAWFORMATS  },    0, INT_MAX, DEC, "list_formats" },
    { "compressed",   "Show only compressed formats",                              OFFSET(list_format),  AV_OPT_TYPE_CONST,  {.i64 = V4L_COMPFORMATS },    0, INT_MAX, DEC, "list_formats" },
    { "timestamps",   "Kind of timestamps for grabbed frames",                     OFFSET(ts_mode),      AV_OPT_TYPE_INT,    {.i64 = 0 }, 0, 2, DEC, "timestamps" },
    { "default",      "Use timestamps from the kernel",                            OFFSET(ts_mode),      AV_OPT_TYPE_CONST,  {.i64 = V4L_TS_DEFAULT  }, 0, 2, DEC, "timestamps" },
    { "abs",          "Use absolute timestamps (wall clock)",                      OFFSET(ts_mode),      AV_OPT_TYPE_CONST,  {.i64 = V4L_TS_ABS      }, 0, 2, DEC, "timestamps" },
    { "mono2abs",     "Force conversion from monotonic to absolute timestamps",    OFFSET(ts_mode),      AV_OPT_TYPE_CONST,  {.i64 = V4L_TS_MONO2ABS }, 0, 2, DEC, "timestamps" },
    { "ts",           "Kind of timestamps for grabbed frames",                     OFFSET(ts_mode),      AV_OPT_TYPE_INT,    {.i64 = 0 }, 0, 2, DEC, "timestamps" },
    { NULL },
};

static const AVClass v4l2_class = {
    .class_name = "V4L2 indev",
    .item_name  = av_default_item_name,
    .option     = options,
    .version    = LIBAVUTIL_VERSION_INT,
};

AVInputFormat ff_v4l2_demuxer = {
    .name           = "video4linux2,v4l2",
    .long_name      = NULL_IF_CONFIG_SMALL("Video4Linux2 device grab"),
    .priv_data_size = sizeof(struct video_data),
    .read_header    = v4l2_read_header,
    .read_packet    = v4l2_read_packet,
    .read_close     = v4l2_read_close,
    .flags          = AVFMT_NOFILE,
    .priv_class     = &v4l2_class,
};<|MERGE_RESOLUTION|>--- conflicted
+++ resolved
@@ -798,16 +798,6 @@
 
     avpriv_set_pts_info(st, 64, 1, 1000000); /* 64 bits pts in us */
 
-<<<<<<< HEAD
-=======
-    if (s->video_size &&
-        (res = av_parse_video_size(&s->width, &s->height, s->video_size)) < 0) {
-        av_log(s1, AV_LOG_ERROR, "Could not parse video size '%s'.\n",
-               s->video_size);
-        return res;
-    }
-
->>>>>>> 246da0b1
     if (s->pixel_format) {
         AVCodec *codec = avcodec_find_decoder_by_name(s->pixel_format);
 
@@ -859,24 +849,13 @@
 
         return AVERROR(EIO);
     }
-<<<<<<< HEAD
     if ((res = av_image_check_size(s->width, s->height, 0, s1)) < 0)
-        goto out;
+        return res;
 
     s->frame_format = desired_format;
 
     if ((res = v4l2_set_parameters(s1)) < 0)
-        goto out;
-=======
-
-    if ((res = av_image_check_size(s->width, s->height, 0, s1) < 0))
         return res;
-
-    s->frame_format = desired_format;
-
-    if ((res = v4l2_set_parameters(s1) < 0))
-        return res;
->>>>>>> 246da0b1
 
     st->codec->pix_fmt = fmt_v4l2ff(desired_format, codec_id);
     s->frame_size =
@@ -884,13 +863,8 @@
 
     if ((res = mmap_init(s1)) ||
         (res = mmap_start(s1)) < 0) {
-<<<<<<< HEAD
         v4l2_close(s->fd);
-        goto out;
-=======
-        close(s->fd);
         return res;
->>>>>>> 246da0b1
     }
 
     s->top_field_first = first_field(s->fd);
