--- conflicted
+++ resolved
@@ -1268,12 +1268,7 @@
             ff_h264qpel_init(&h->h264qpel, h->sps.bit_depth_luma);
             ff_h264_pred_init(&h->hpc, h->avctx->codec_id, h->sps.bit_depth_luma,
                               h->sps.chroma_format_idc);
-<<<<<<< HEAD
-
-            if (CONFIG_ERROR_RESILIENCE)
-                ff_me_cmp_init(&h->mecc, h->avctx);
-=======
->>>>>>> cf1e0786
+
             ff_videodsp_init(&h->vdsp, h->sps.bit_depth_luma);
         } else {
             av_log(h->avctx, AV_LOG_ERROR, "Unsupported bit depth %d\n",
