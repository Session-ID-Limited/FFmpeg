/*
 * Copyright (c) 2000, 2001 Fabrice Bellard
 * Copyright (c) 2002-2004 Michael Niedermayer <michaelni@gmx.at>
 *
 * This file is part of FFmpeg.
 *
 * FFmpeg is free software; you can redistribute it and/or
 * modify it under the terms of the GNU Lesser General Public
 * License as published by the Free Software Foundation; either
 * version 2.1 of the License, or (at your option) any later version.
 *
 * FFmpeg is distributed in the hope that it will be useful,
 * but WITHOUT ANY WARRANTY; without even the implied warranty of
 * MERCHANTABILITY or FITNESS FOR A PARTICULAR PURPOSE.  See the GNU
 * Lesser General Public License for more details.
 *
 * You should have received a copy of the GNU Lesser General Public
 * License along with FFmpeg; if not, write to the Free Software
 * Foundation, Inc., 51 Franklin Street, Fifth Floor, Boston, MA 02110-1301 USA
 */

#include "config.h"
#include "libavutil/attributes.h"
#include "libavutil/cpu.h"
#include "libavutil/x86/cpu.h"
#include "libavcodec/avcodec.h"
#include "libavcodec/dsputil.h"
#include "libavcodec/simple_idct.h"
#include "dsputil_x86.h"
#include "idct_xvid.h"

static av_cold void dsputil_init_mmx(DSPContext *c, AVCodecContext *avctx,
                                     int cpu_flags, unsigned high_bit_depth)
{
#if HAVE_MMX_INLINE
    c->put_pixels_clamped        = ff_put_pixels_clamped_mmx;
    c->add_pixels_clamped        = ff_add_pixels_clamped_mmx;

    if (!high_bit_depth) {
        c->draw_edges   = ff_draw_edges_mmx;
    }

    if (avctx->lowres == 0 && !high_bit_depth) {
        switch (avctx->idct_algo) {
        case FF_IDCT_AUTO:
        case FF_IDCT_SIMPLEAUTO:
        case FF_IDCT_SIMPLEMMX:
            c->idct_put              = ff_simple_idct_put_mmx;
            c->idct_add              = ff_simple_idct_add_mmx;
            c->idct                  = ff_simple_idct_mmx;
            c->idct_permutation_type = FF_SIMPLE_IDCT_PERM;
            break;
        case FF_IDCT_XVIDMMX:
            c->idct_put              = ff_idct_xvid_mmx_put;
            c->idct_add              = ff_idct_xvid_mmx_add;
            c->idct                  = ff_idct_xvid_mmx;
            break;
        }
    }

#if CONFIG_VIDEODSP
    c->gmc = ff_gmc_mmx;
#endif
#endif /* HAVE_MMX_INLINE */

#if HAVE_MMX_EXTERNAL
    c->put_signed_pixels_clamped = ff_put_signed_pixels_clamped_mmx;
#endif /* HAVE_MMX_EXTERNAL */
}

static av_cold void dsputil_init_mmxext(DSPContext *c, AVCodecContext *avctx,
                                        int cpu_flags, unsigned high_bit_depth)
{
#if HAVE_MMXEXT_INLINE
    if (!high_bit_depth && avctx->idct_algo == FF_IDCT_XVIDMMX && avctx->lowres == 0) {
        c->idct_put = ff_idct_xvid_mmxext_put;
        c->idct_add = ff_idct_xvid_mmxext_add;
        c->idct     = ff_idct_xvid_mmxext;
    }
#endif /* HAVE_MMXEXT_INLINE */
}

static av_cold void dsputil_init_sse2(DSPContext *c, AVCodecContext *avctx,
                                      int cpu_flags, unsigned high_bit_depth)
{
#if HAVE_SSE2_INLINE
    if (!high_bit_depth && avctx->idct_algo == FF_IDCT_XVIDMMX && avctx->lowres == 0) {
        c->idct_put              = ff_idct_xvid_sse2_put;
        c->idct_add              = ff_idct_xvid_sse2_add;
        c->idct                  = ff_idct_xvid_sse2;
        c->idct_permutation_type = FF_SSE2_IDCT_PERM;
    }
#endif /* HAVE_SSE2_INLINE */
<<<<<<< HEAD

#if HAVE_SSE2_EXTERNAL
    c->bswap_buf = ff_bswap32_buf_sse2;
    c->put_signed_pixels_clamped = ff_put_signed_pixels_clamped_sse2;
#endif /* HAVE_SSE2_EXTERNAL */
}

static av_cold void dsputil_init_ssse3(DSPContext *c, AVCodecContext *avctx,
                                       int cpu_flags, unsigned high_bit_depth)
{
#if HAVE_SSSE3_EXTERNAL
    c->bswap_buf = ff_bswap32_buf_ssse3;
#endif /* HAVE_SSSE3_EXTERNAL */
=======
>>>>>>> c67b449b
}

av_cold void ff_dsputil_init_x86(DSPContext *c, AVCodecContext *avctx,
                                 unsigned high_bit_depth)
{
    int cpu_flags = av_get_cpu_flags();

    if (X86_MMX(cpu_flags))
        dsputil_init_mmx(c, avctx, cpu_flags, high_bit_depth);

    if (X86_MMXEXT(cpu_flags))
        dsputil_init_mmxext(c, avctx, cpu_flags, high_bit_depth);

    if (X86_SSE2(cpu_flags))
        dsputil_init_sse2(c, avctx, cpu_flags, high_bit_depth);

    if (CONFIG_ENCODERS)
        ff_dsputilenc_init_mmx(c, avctx, high_bit_depth);
}<|MERGE_RESOLUTION|>--- conflicted
+++ resolved
@@ -91,22 +91,10 @@
         c->idct_permutation_type = FF_SSE2_IDCT_PERM;
     }
 #endif /* HAVE_SSE2_INLINE */
-<<<<<<< HEAD
 
 #if HAVE_SSE2_EXTERNAL
-    c->bswap_buf = ff_bswap32_buf_sse2;
     c->put_signed_pixels_clamped = ff_put_signed_pixels_clamped_sse2;
 #endif /* HAVE_SSE2_EXTERNAL */
-}
-
-static av_cold void dsputil_init_ssse3(DSPContext *c, AVCodecContext *avctx,
-                                       int cpu_flags, unsigned high_bit_depth)
-{
-#if HAVE_SSSE3_EXTERNAL
-    c->bswap_buf = ff_bswap32_buf_ssse3;
-#endif /* HAVE_SSSE3_EXTERNAL */
-=======
->>>>>>> c67b449b
 }
 
 av_cold void ff_dsputil_init_x86(DSPContext *c, AVCodecContext *avctx,
