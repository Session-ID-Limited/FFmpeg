/*
 * Indeo Video Interactive v4 compatible decoder
 * Copyright (c) 2009-2011 Maxim Poliakovski
 *
 * This file is part of FFmpeg.
 *
 * FFmpeg is free software; you can redistribute it and/or
 * modify it under the terms of the GNU Lesser General Public
 * License as published by the Free Software Foundation; either
 * version 2.1 of the License, or (at your option) any later version.
 *
 * FFmpeg is distributed in the hope that it will be useful,
 * but WITHOUT ANY WARRANTY; without even the implied warranty of
 * MERCHANTABILITY or FITNESS FOR A PARTICULAR PURPOSE.  See the GNU
 * Lesser General Public License for more details.
 *
 * You should have received a copy of the GNU Lesser General Public
 * License along with FFmpeg; if not, write to the Free Software
 * Foundation, Inc., 51 Franklin Street, Fifth Floor, Boston, MA 02110-1301 USA
 */

/**
 * @file
 * Indeo Video Interactive version 4 decoder
 *
 * Indeo 4 data is usually transported within .avi or .mov files.
 * Known FOURCCs: 'IV41'
 */

#define BITSTREAM_READER_LE
#include "avcodec.h"
#include "get_bits.h"
#include "ivi.h"
#include "ivi_dsp.h"
#include "indeo4data.h"
#include "internal.h"

#define IVI4_PIC_SIZE_ESC   7


static const struct {
    InvTransformPtr *inv_trans;
    DCTransformPtr  *dc_trans;
    int             is_2d_trans;
} transforms[18] = {
    { ff_ivi_inverse_haar_8x8,  ff_ivi_dc_haar_2d,       1 },
    { ff_ivi_row_haar8,         ff_ivi_dc_haar_2d,       0 },
    { ff_ivi_col_haar8,         ff_ivi_dc_haar_2d,       0 },
    { ff_ivi_put_pixels_8x8,    ff_ivi_put_dc_pixel_8x8, 1 },
    { ff_ivi_inverse_slant_8x8, ff_ivi_dc_slant_2d,      1 },
    { ff_ivi_row_slant8,        ff_ivi_dc_row_slant,     1 },
    { ff_ivi_col_slant8,        ff_ivi_dc_col_slant,     1 },
    { NULL, NULL, 0 }, /* inverse DCT 8x8 */
    { NULL, NULL, 0 }, /* inverse DCT 8x1 */
    { NULL, NULL, 0 }, /* inverse DCT 1x8 */
    { ff_ivi_inverse_haar_4x4,  ff_ivi_dc_haar_2d,       1 },
    { ff_ivi_inverse_slant_4x4, ff_ivi_dc_slant_2d,      1 },
    { NULL, NULL, 0 }, /* no transform 4x4 */
    { ff_ivi_row_haar4,         ff_ivi_dc_haar_2d,       0 },
    { ff_ivi_col_haar4,         ff_ivi_dc_haar_2d,       0 },
    { ff_ivi_row_slant4,        ff_ivi_dc_row_slant,     0 },
    { ff_ivi_col_slant4,        ff_ivi_dc_col_slant,     0 },
    { NULL, NULL, 0 }, /* inverse DCT 4x4 */
};

/**
 *  Decode subdivision of a plane.
 *  This is a simplified version that checks for two supported subdivisions:
 *  - 1 wavelet band  per plane, size factor 1:1, code pattern: 3
 *  - 4 wavelet bands per plane, size factor 1:4, code pattern: 2,3,3,3,3
 *  Anything else is either unsupported or corrupt.
 *
 *  @param[in,out] gb    the GetBit context
 *  @return        number of wavelet bands or 0 on error
 */
static int decode_plane_subdivision(GetBitContext *gb)
{
    int i;

    switch (get_bits(gb, 2)) {
    case 3:
        return 1;
    case 2:
        for (i = 0; i < 4; i++)
            if (get_bits(gb, 2) != 3)
                return 0;
        return 4;
    default:
        return 0;
    }
}

static inline int scale_tile_size(int def_size, int size_factor)
{
    return size_factor == 15 ? def_size : (size_factor + 1) << 5;
}

/**
 *  Decode Indeo 4 picture header.
 *
 *  @param[in,out] ctx       pointer to the decoder context
 *  @param[in]     avctx     pointer to the AVCodecContext
 *  @return        result code: 0 = OK, negative number = error
 */
static int decode_pic_hdr(IVI45DecContext *ctx, AVCodecContext *avctx)
{
    int             pic_size_indx, i, p;
    IVIPicConfig    pic_conf;

    if (get_bits(&ctx->gb, 18) != 0x3FFF8) {
        av_log(avctx, AV_LOG_ERROR, "Invalid picture start code!\n");
        return AVERROR_INVALIDDATA;
    }

    ctx->prev_frame_type = ctx->frame_type;
    ctx->frame_type      = get_bits(&ctx->gb, 3);
    if (ctx->frame_type == 7) {
        av_log(avctx, AV_LOG_ERROR, "Invalid frame type: %d\n", ctx->frame_type);
        return AVERROR_INVALIDDATA;
    }

    if (ctx->frame_type == IVI4_FRAMETYPE_BIDIR)
        ctx->has_b_frames = 1;

    ctx->transp_status = get_bits1(&ctx->gb);
    if (ctx->transp_status) {
        ctx->has_transp = 1;
    }

    /* unknown bit: Mac decoder ignores this bit, XANIM returns error */
    if (get_bits1(&ctx->gb)) {
        av_log(avctx, AV_LOG_ERROR, "Sync bit is set!\n");
        return AVERROR_INVALIDDATA;
    }

    ctx->data_size = get_bits1(&ctx->gb) ? get_bits(&ctx->gb, 24) : 0;

    /* null frames don't contain anything else so we just return */
    if (ctx->frame_type >= IVI4_FRAMETYPE_NULL_FIRST) {
        ff_dlog(avctx, "Null frame encountered!\n");
        return 0;
    }

    /* Check key lock status. If enabled - ignore lock word.         */
    /* Usually we have to prompt the user for the password, but      */
    /* we don't do that because Indeo 4 videos can be decoded anyway */
    if (get_bits1(&ctx->gb)) {
        skip_bits_long(&ctx->gb, 32);
        ff_dlog(avctx, "Password-protected clip!\n");
    }

    pic_size_indx = get_bits(&ctx->gb, 3);
    if (pic_size_indx == IVI4_PIC_SIZE_ESC) {
        pic_conf.pic_height = get_bits(&ctx->gb, 16);
        pic_conf.pic_width  = get_bits(&ctx->gb, 16);
    } else {
        pic_conf.pic_height = ivi4_common_pic_sizes[pic_size_indx * 2 + 1];
        pic_conf.pic_width  = ivi4_common_pic_sizes[pic_size_indx * 2    ];
    }

    /* Decode tile dimensions. */
    if (get_bits1(&ctx->gb)) {
        pic_conf.tile_height = scale_tile_size(pic_conf.pic_height, get_bits(&ctx->gb, 4));
        pic_conf.tile_width  = scale_tile_size(pic_conf.pic_width,  get_bits(&ctx->gb, 4));
        ctx->uses_tiling = 1;
    } else {
        pic_conf.tile_height = pic_conf.pic_height;
        pic_conf.tile_width  = pic_conf.pic_width;
    }

    /* Decode chroma subsampling. We support only 4:4 aka YVU9. */
    if (get_bits(&ctx->gb, 2)) {
        av_log(avctx, AV_LOG_ERROR, "Only YVU9 picture format is supported!\n");
        return AVERROR_INVALIDDATA;
    }
    pic_conf.chroma_height = (pic_conf.pic_height + 3) >> 2;
    pic_conf.chroma_width  = (pic_conf.pic_width  + 3) >> 2;

    /* decode subdivision of the planes */
    pic_conf.luma_bands = decode_plane_subdivision(&ctx->gb);
    pic_conf.chroma_bands = 0;
    if (pic_conf.luma_bands)
        pic_conf.chroma_bands = decode_plane_subdivision(&ctx->gb);
    ctx->is_scalable = pic_conf.luma_bands != 1 || pic_conf.chroma_bands != 1;
    if (ctx->is_scalable && (pic_conf.luma_bands != 4 || pic_conf.chroma_bands != 1)) {
        av_log(avctx, AV_LOG_ERROR, "Scalability: unsupported subdivision! Luma bands: %d, chroma bands: %d\n",
               pic_conf.luma_bands, pic_conf.chroma_bands);
        return AVERROR_INVALIDDATA;
    }

    /* check if picture layout was changed and reallocate buffers */
    if (ivi_pic_config_cmp(&pic_conf, &ctx->pic_conf)) {
        if (ff_ivi_init_planes(ctx->planes, &pic_conf, 1)) {
            av_log(avctx, AV_LOG_ERROR, "Couldn't reallocate color planes!\n");
            ctx->pic_conf.luma_bands = 0;
            return AVERROR(ENOMEM);
        }

        ctx->pic_conf = pic_conf;

        /* set default macroblock/block dimensions */
        for (p = 0; p <= 2; p++) {
            for (i = 0; i < (!p ? pic_conf.luma_bands : pic_conf.chroma_bands); i++) {
                ctx->planes[p].bands[i].mb_size  = !p ? (!ctx->is_scalable ? 16 : 8) : 4;
                ctx->planes[p].bands[i].blk_size = !p ? 8 : 4;
            }
        }

        if (ff_ivi_init_tiles(ctx->planes, ctx->pic_conf.tile_width,
                              ctx->pic_conf.tile_height)) {
            av_log(avctx, AV_LOG_ERROR,
                   "Couldn't reallocate internal structures!\n");
            return AVERROR(ENOMEM);
        }
    }

    ctx->frame_num = get_bits1(&ctx->gb) ? get_bits(&ctx->gb, 20) : 0;

    /* skip decTimeEst field if present */
    if (get_bits1(&ctx->gb))
        skip_bits(&ctx->gb, 8);

    /* decode macroblock and block huffman codebooks */
    if (ff_ivi_dec_huff_desc(&ctx->gb, get_bits1(&ctx->gb), IVI_MB_HUFF,  &ctx->mb_vlc,  avctx) ||
        ff_ivi_dec_huff_desc(&ctx->gb, get_bits1(&ctx->gb), IVI_BLK_HUFF, &ctx->blk_vlc, avctx))
        return AVERROR_INVALIDDATA;

    ctx->rvmap_sel = get_bits1(&ctx->gb) ? get_bits(&ctx->gb, 3) : 8;

    ctx->in_imf = get_bits1(&ctx->gb);
    ctx->in_q   = get_bits1(&ctx->gb);

    ctx->pic_glob_quant = get_bits(&ctx->gb, 5);

    /* TODO: ignore this parameter if unused */
    ctx->unknown1 = get_bits1(&ctx->gb) ? get_bits(&ctx->gb, 3) : 0;

    ctx->checksum = get_bits1(&ctx->gb) ? get_bits(&ctx->gb, 16) : 0;

    /* skip picture header extension if any */
    while (get_bits1(&ctx->gb)) {
        ff_dlog(avctx, "Pic hdr extension encountered!\n");
        skip_bits(&ctx->gb, 8);
    }

    if (get_bits1(&ctx->gb)) {
        av_log(avctx, AV_LOG_ERROR, "Bad blocks bits encountered!\n");
    }

    align_get_bits(&ctx->gb);

    return 0;
}


/**
 *  Decode Indeo 4 band header.
 *
 *  @param[in,out] ctx       pointer to the decoder context
 *  @param[in,out] band      pointer to the band descriptor
 *  @param[in]     avctx     pointer to the AVCodecContext
 *  @return        result code: 0 = OK, negative number = error
 */
static int decode_band_hdr(IVI45DecContext *ctx, IVIBandDesc *band,
                           AVCodecContext *avctx)
{
    int plane, band_num, indx, transform_id, scan_indx;
    int i;
    int quant_mat;

    plane    = get_bits(&ctx->gb, 2);
    band_num = get_bits(&ctx->gb, 4);
    if (band->plane != plane || band->band_num != band_num) {
        av_log(avctx, AV_LOG_ERROR, "Invalid band header sequence!\n");
        return AVERROR_INVALIDDATA;
    }

    band->is_empty = get_bits1(&ctx->gb);
    if (!band->is_empty) {
        int old_blk_size = band->blk_size;
        /* skip header size
         * If header size is not given, header size is 4 bytes. */
        if (get_bits1(&ctx->gb))
            skip_bits(&ctx->gb, 16);

        band->is_halfpel = get_bits(&ctx->gb, 2);
        if (band->is_halfpel >= 2) {
            av_log(avctx, AV_LOG_ERROR, "Invalid/unsupported mv resolution: %d!\n",
                   band->is_halfpel);
            return AVERROR_INVALIDDATA;
        }
        if (!band->is_halfpel)
            ctx->uses_fullpel = 1;

        band->checksum_present = get_bits1(&ctx->gb);
        if (band->checksum_present)
            band->checksum = get_bits(&ctx->gb, 16);

        indx = get_bits(&ctx->gb, 2);
        if (indx == 3) {
            av_log(avctx, AV_LOG_ERROR, "Invalid block size!\n");
            return AVERROR_INVALIDDATA;
        }
        band->mb_size  = 16 >> indx;
        band->blk_size = 8 >> (indx >> 1);

        band->inherit_mv     = get_bits1(&ctx->gb);
        band->inherit_qdelta = get_bits1(&ctx->gb);

        band->glob_quant = get_bits(&ctx->gb, 5);

        if (!get_bits1(&ctx->gb) || ctx->frame_type == IVI4_FRAMETYPE_INTRA) {
            transform_id = get_bits(&ctx->gb, 5);
            if (transform_id >= FF_ARRAY_ELEMS(transforms) ||
                !transforms[transform_id].inv_trans) {
                avpriv_request_sample(avctx, "Transform %d", transform_id);
                return AVERROR_PATCHWELCOME;
            }
            if ((transform_id >= 7 && transform_id <= 9) ||
                 transform_id == 17) {
                avpriv_request_sample(avctx, "DCT transform");
                return AVERROR_PATCHWELCOME;
            }

<<<<<<< HEAD
            if (transform_id < 10 && band->blk_size < 8) {
                av_log(avctx, AV_LOG_ERROR, "wrong transform size!\n");
                return AVERROR_INVALIDDATA;
            }
#if IVI4_STREAM_ANALYSER
=======
>>>>>>> 6202e2fe
            if ((transform_id >= 0 && transform_id <= 2) || transform_id == 10)
                ctx->uses_haar = 1;

            band->inv_transform = transforms[transform_id].inv_trans;
            band->dc_transform  = transforms[transform_id].dc_trans;
            band->is_2d_trans   = transforms[transform_id].is_2d_trans;

            if (transform_id < 10)
                band->transform_size = 8;
            else
                band->transform_size = 4;

            if (band->blk_size != band->transform_size) {
                av_log(avctx, AV_LOG_ERROR, "transform and block size mismatch (%d != %d)\n", band->transform_size, band->blk_size);
                return AVERROR_INVALIDDATA;
            }

            scan_indx = get_bits(&ctx->gb, 4);
            if (scan_indx == 15) {
                av_log(avctx, AV_LOG_ERROR, "Custom scan pattern encountered!\n");
                return AVERROR_INVALIDDATA;
            }
            if (scan_indx > 4 && scan_indx < 10) {
                if (band->blk_size != 4) {
                    av_log(avctx, AV_LOG_ERROR, "mismatching scan table!\n");
                    return AVERROR_INVALIDDATA;
                }
            } else if (band->blk_size != 8) {
                av_log(avctx, AV_LOG_ERROR, "mismatching scan table!\n");
                return AVERROR_INVALIDDATA;
            }

            band->scan = scan_index_to_tab[scan_indx];
            band->scan_size = band->blk_size;

            quant_mat = get_bits(&ctx->gb, 5);
            if (quant_mat == 31) {
                av_log(avctx, AV_LOG_ERROR, "Custom quant matrix encountered!\n");
                return AVERROR_INVALIDDATA;
            }
            if (quant_mat >= FF_ARRAY_ELEMS(quant_index_to_tab)) {
                avpriv_request_sample(avctx, "Quantization matrix %d",
                                      quant_mat);
                return AVERROR_INVALIDDATA;
            }
            band->quant_mat = quant_mat;
        } else {
            if (old_blk_size != band->blk_size) {
                av_log(avctx, AV_LOG_ERROR,
                       "The band block size does not match the configuration "
                       "inherited\n");
                return AVERROR_INVALIDDATA;
            }
        }
        if (quant_index_to_tab[band->quant_mat] > 4 && band->blk_size == 4) {
            av_log(avctx, AV_LOG_ERROR, "Invalid quant matrix for 4x4 block encountered!\n");
            band->quant_mat = 0;
            return AVERROR_INVALIDDATA;
        }
        if (band->scan_size != band->blk_size) {
            av_log(avctx, AV_LOG_ERROR, "mismatching scan table!\n");
            return AVERROR_INVALIDDATA;
        }
        if (band->transform_size == 8 && band->blk_size < 8) {
            av_log(avctx, AV_LOG_ERROR, "mismatching transform_size!\n");
            return AVERROR_INVALIDDATA;
        }

        /* decode block huffman codebook */
        if (!get_bits1(&ctx->gb))
            band->blk_vlc.tab = ctx->blk_vlc.tab;
        else
            if (ff_ivi_dec_huff_desc(&ctx->gb, 1, IVI_BLK_HUFF,
                                     &band->blk_vlc, avctx))
                return AVERROR_INVALIDDATA;

        /* select appropriate rvmap table for this band */
        band->rvmap_sel = get_bits1(&ctx->gb) ? get_bits(&ctx->gb, 3) : 8;

        /* decode rvmap probability corrections if any */
        band->num_corr = 0; /* there is no corrections */
        if (get_bits1(&ctx->gb)) {
            band->num_corr = get_bits(&ctx->gb, 8); /* get number of correction pairs */
            if (band->num_corr > 61) {
                av_log(avctx, AV_LOG_ERROR, "Too many corrections: %d\n",
                       band->num_corr);
                return AVERROR_INVALIDDATA;
            }

            /* read correction pairs */
            for (i = 0; i < band->num_corr * 2; i++)
                band->corr[i] = get_bits(&ctx->gb, 8);
        }
    }

    if (band->blk_size == 8) {
        band->intra_base = &ivi4_quant_8x8_intra[quant_index_to_tab[band->quant_mat]][0];
        band->inter_base = &ivi4_quant_8x8_inter[quant_index_to_tab[band->quant_mat]][0];
    } else {
        band->intra_base = &ivi4_quant_4x4_intra[quant_index_to_tab[band->quant_mat]][0];
        band->inter_base = &ivi4_quant_4x4_inter[quant_index_to_tab[band->quant_mat]][0];
    }

    /* Indeo 4 doesn't use scale tables */
    band->intra_scale = NULL;
    band->inter_scale = NULL;

    align_get_bits(&ctx->gb);

    if (!band->scan) {
        av_log(avctx, AV_LOG_ERROR, "band->scan not set\n");
        return AVERROR_INVALIDDATA;
    }

    return 0;
}


/**
 *  Decode information (block type, cbp, quant delta, motion vector)
 *  for all macroblocks in the current tile.
 *
 *  @param[in,out] ctx       pointer to the decoder context
 *  @param[in,out] band      pointer to the band descriptor
 *  @param[in,out] tile      pointer to the tile descriptor
 *  @param[in]     avctx     pointer to the AVCodecContext
 *  @return        result code: 0 = OK, negative number = error
 */
static int decode_mb_info(IVI45DecContext *ctx, IVIBandDesc *band,
                          IVITile *tile, AVCodecContext *avctx)
{
    int         x, y, mv_x, mv_y, mv_delta, offs, mb_offset, blks_per_mb,
                mv_scale, mb_type_bits, s;
    IVIMbInfo   *mb, *ref_mb;
    int         row_offset = band->mb_size * band->pitch;

    mb     = tile->mbs;
    ref_mb = tile->ref_mbs;
    offs   = tile->ypos * band->pitch + tile->xpos;

    blks_per_mb  = band->mb_size   != band->blk_size  ? 4 : 1;
    mb_type_bits = ctx->frame_type == IVI4_FRAMETYPE_BIDIR ? 2 : 1;

    /* scale factor for motion vectors */
    mv_scale = (ctx->planes[0].bands[0].mb_size >> 3) - (band->mb_size >> 3);
    mv_x = mv_y = 0;

    if (((tile->width + band->mb_size-1)/band->mb_size) * ((tile->height + band->mb_size-1)/band->mb_size) != tile->num_MBs) {
        av_log(avctx, AV_LOG_ERROR, "num_MBs mismatch %d %d %d %d\n", tile->width, tile->height, band->mb_size, tile->num_MBs);
        return -1;
    }

    for (y = tile->ypos; y < tile->ypos + tile->height; y += band->mb_size) {
        mb_offset = offs;

        for (x = tile->xpos; x < tile->xpos + tile->width; x += band->mb_size) {
            mb->xpos     = x;
            mb->ypos     = y;
            mb->buf_offs = mb_offset;
            mb->b_mv_x   =
            mb->b_mv_y   = 0;

            if (get_bits1(&ctx->gb)) {
                if (ctx->frame_type == IVI4_FRAMETYPE_INTRA) {
                    av_log(avctx, AV_LOG_ERROR, "Empty macroblock in an INTRA picture!\n");
                    return AVERROR_INVALIDDATA;
                }
                mb->type = 1; /* empty macroblocks are always INTER */
                mb->cbp  = 0; /* all blocks are empty */

                mb->q_delta = 0;
                if (!band->plane && !band->band_num && ctx->in_q) {
                    mb->q_delta = get_vlc2(&ctx->gb, ctx->mb_vlc.tab->table,
                                           IVI_VLC_BITS, 1);
                    mb->q_delta = IVI_TOSIGNED(mb->q_delta);
                }

                mb->mv_x = mb->mv_y = 0; /* no motion vector coded */
                if (band->inherit_mv && ref_mb) {
                    /* motion vector inheritance */
                    if (mv_scale) {
                        mb->mv_x = ivi_scale_mv(ref_mb->mv_x, mv_scale);
                        mb->mv_y = ivi_scale_mv(ref_mb->mv_y, mv_scale);
                    } else {
                        mb->mv_x = ref_mb->mv_x;
                        mb->mv_y = ref_mb->mv_y;
                    }
                }
            } else {
                if (band->inherit_mv) {
                    /* copy mb_type from corresponding reference mb */
                    if (!ref_mb) {
                        av_log(avctx, AV_LOG_ERROR, "ref_mb unavailable\n");
                        return AVERROR_INVALIDDATA;
                    }
                    mb->type = ref_mb->type;
                } else if (ctx->frame_type == IVI4_FRAMETYPE_INTRA ||
                           ctx->frame_type == IVI4_FRAMETYPE_INTRA1) {
                    mb->type = 0; /* mb_type is always INTRA for intra-frames */
                } else {
                    mb->type = get_bits(&ctx->gb, mb_type_bits);
                }

                mb->cbp = get_bits(&ctx->gb, blks_per_mb);

                mb->q_delta = 0;
                if (band->inherit_qdelta) {
                    if (ref_mb) mb->q_delta = ref_mb->q_delta;
                } else if (mb->cbp || (!band->plane && !band->band_num &&
                           ctx->in_q)) {
                    mb->q_delta = get_vlc2(&ctx->gb, ctx->mb_vlc.tab->table,
                                           IVI_VLC_BITS, 1);
                    mb->q_delta = IVI_TOSIGNED(mb->q_delta);
                }

                if (!mb->type) {
                    mb->mv_x = mb->mv_y = 0; /* there is no motion vector in intra-macroblocks */
                } else {
                    if (band->inherit_mv) {
                        if (ref_mb)
                            /* motion vector inheritance */
                            if (mv_scale) {
                                mb->mv_x = ivi_scale_mv(ref_mb->mv_x, mv_scale);
                                mb->mv_y = ivi_scale_mv(ref_mb->mv_y, mv_scale);
                            } else {
                                mb->mv_x = ref_mb->mv_x;
                                mb->mv_y = ref_mb->mv_y;
                            }
                    } else {
                        /* decode motion vector deltas */
                        mv_delta = get_vlc2(&ctx->gb, ctx->mb_vlc.tab->table,
                                            IVI_VLC_BITS, 1);
                        mv_y += IVI_TOSIGNED(mv_delta);
                        mv_delta = get_vlc2(&ctx->gb, ctx->mb_vlc.tab->table,
                                            IVI_VLC_BITS, 1);
                        mv_x += IVI_TOSIGNED(mv_delta);
                        mb->mv_x = mv_x;
                        mb->mv_y = mv_y;
                        if (mb->type == 3) {
                            mv_delta = get_vlc2(&ctx->gb,
                                                ctx->mb_vlc.tab->table,
                                                IVI_VLC_BITS, 1);
                            mv_y += IVI_TOSIGNED(mv_delta);
                            mv_delta = get_vlc2(&ctx->gb,
                                                ctx->mb_vlc.tab->table,
                                                IVI_VLC_BITS, 1);
                            mv_x += IVI_TOSIGNED(mv_delta);
                            mb->b_mv_x = -mv_x;
                            mb->b_mv_y = -mv_y;
                        }
                    }
                    if (mb->type == 2) {
                        mb->b_mv_x = -mb->mv_x;
                        mb->b_mv_y = -mb->mv_y;
                        mb->mv_x = 0;
                        mb->mv_y = 0;
                    }
                }
            }

            s= band->is_halfpel;
            if (mb->type)
            if ( x +  (mb->mv_x   >>s) +                 (y+               (mb->mv_y   >>s))*band->pitch < 0 ||
                 x + ((mb->mv_x+s)>>s) + band->mb_size - 1
                   + (y+band->mb_size - 1 +((mb->mv_y+s)>>s))*band->pitch > band->bufsize -1) {
                av_log(avctx, AV_LOG_ERROR, "motion vector %d %d outside reference\n", x*s + mb->mv_x, y*s + mb->mv_y);
                return AVERROR_INVALIDDATA;
            }

            mb++;
            if (ref_mb)
                ref_mb++;
            mb_offset += band->mb_size;
        }

        offs += row_offset;
    }

    align_get_bits(&ctx->gb);

    return 0;
}


/**
 *  Rearrange decoding and reference buffers.
 *
 *  @param[in,out] ctx       pointer to the decoder context
 */
static void switch_buffers(IVI45DecContext *ctx)
{
    int is_prev_ref = 0, is_ref = 0;

    switch (ctx->prev_frame_type) {
    case IVI4_FRAMETYPE_INTRA:
    case IVI4_FRAMETYPE_INTRA1:
    case IVI4_FRAMETYPE_INTER:
        is_prev_ref = 1;
        break;
    }

    switch (ctx->frame_type) {
    case IVI4_FRAMETYPE_INTRA:
    case IVI4_FRAMETYPE_INTRA1:
    case IVI4_FRAMETYPE_INTER:
        is_ref = 1;
        break;
    }

    if (is_prev_ref && is_ref) {
        FFSWAP(int, ctx->dst_buf, ctx->ref_buf);
    } else if (is_prev_ref) {
        FFSWAP(int, ctx->ref_buf, ctx->b_ref_buf);
        FFSWAP(int, ctx->dst_buf, ctx->ref_buf);
    }
}


static int is_nonnull_frame(IVI45DecContext *ctx)
{
    return ctx->frame_type < IVI4_FRAMETYPE_NULL_FIRST;
}


static av_cold int decode_init(AVCodecContext *avctx)
{
    IVI45DecContext *ctx = avctx->priv_data;

    ff_ivi_init_static_vlc();

    /* copy rvmap tables in our context so we can apply changes to them */
    memcpy(ctx->rvmap_tabs, ff_ivi_rvmap_tabs, sizeof(ff_ivi_rvmap_tabs));

    /* Force allocation of the internal buffers */
    /* during picture header decoding.          */
    ctx->pic_conf.pic_width  = 0;
    ctx->pic_conf.pic_height = 0;

    avctx->pix_fmt = AV_PIX_FMT_YUV410P;

    ctx->decode_pic_hdr   = decode_pic_hdr;
    ctx->decode_band_hdr  = decode_band_hdr;
    ctx->decode_mb_info   = decode_mb_info;
    ctx->switch_buffers   = switch_buffers;
    ctx->is_nonnull_frame = is_nonnull_frame;

    ctx->is_indeo4 = 1;
    ctx->show_indeo4_info = 1;

    ctx->dst_buf   = 0;
    ctx->ref_buf   = 1;
    ctx->b_ref_buf = 3; /* buffer 2 is used for scalability mode */
    ctx->p_frame = av_frame_alloc();
    if (!ctx->p_frame)
        return AVERROR(ENOMEM);

    return 0;
}


AVCodec ff_indeo4_decoder = {
    .name           = "indeo4",
    .long_name      = NULL_IF_CONFIG_SMALL("Intel Indeo Video Interactive 4"),
    .type           = AVMEDIA_TYPE_VIDEO,
    .id             = AV_CODEC_ID_INDEO4,
    .priv_data_size = sizeof(IVI45DecContext),
    .init           = decode_init,
    .close          = ff_ivi_decode_close,
    .decode         = ff_ivi_decode_frame,
    .capabilities   = AV_CODEC_CAP_DR1,
};<|MERGE_RESOLUTION|>--- conflicted
+++ resolved
@@ -322,14 +322,10 @@
                 return AVERROR_PATCHWELCOME;
             }
 
-<<<<<<< HEAD
             if (transform_id < 10 && band->blk_size < 8) {
                 av_log(avctx, AV_LOG_ERROR, "wrong transform size!\n");
                 return AVERROR_INVALIDDATA;
             }
-#if IVI4_STREAM_ANALYSER
-=======
->>>>>>> 6202e2fe
             if ((transform_id >= 0 && transform_id <= 2) || transform_id == 10)
                 ctx->uses_haar = 1;
 
