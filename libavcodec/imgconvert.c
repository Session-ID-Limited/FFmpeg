--- conflicted
+++ resolved
@@ -431,17 +431,7 @@
     *v_shift = desc->log2_chroma_h;
 }
 
-<<<<<<< HEAD
-int ff_is_hwaccel_pix_fmt(enum AVPixelFormat pix_fmt)
-{
-    const AVPixFmtDescriptor *desc = av_pix_fmt_desc_get(pix_fmt);
-    return desc->flags & PIX_FMT_HWACCEL;
-}
-
 int avpicture_fill(AVPicture *picture, const uint8_t *ptr,
-=======
-int avpicture_fill(AVPicture *picture, uint8_t *ptr,
->>>>>>> 5e9c6ef8
                    enum AVPixelFormat pix_fmt, int width, int height)
 {
     return av_image_fill_arrays(picture->data, picture->linesize,
