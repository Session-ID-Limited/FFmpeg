/*
 * MPEG4 decoder.
 * Copyright (c) 2000,2001 Fabrice Bellard
 * Copyright (c) 2002-2010 Michael Niedermayer <michaelni@gmx.at>
 *
 * This file is part of FFmpeg.
 *
 * FFmpeg is free software; you can redistribute it and/or
 * modify it under the terms of the GNU Lesser General Public
 * License as published by the Free Software Foundation; either
 * version 2.1 of the License, or (at your option) any later version.
 *
 * FFmpeg is distributed in the hope that it will be useful,
 * but WITHOUT ANY WARRANTY; without even the implied warranty of
 * MERCHANTABILITY or FITNESS FOR A PARTICULAR PURPOSE.  See the GNU
 * Lesser General Public License for more details.
 *
 * You should have received a copy of the GNU Lesser General Public
 * License along with FFmpeg; if not, write to the Free Software
 * Foundation, Inc., 51 Franklin Street, Fifth Floor, Boston, MA 02110-1301 USA
 */

#define UNCHECKED_BITSTREAM_READER 1

#include "libavutil/opt.h"
#include "error_resilience.h"
#include "idctdsp.h"
#include "internal.h"
#include "mpegutils.h"
#include "mpegvideo.h"
#include "mpeg4video.h"
#include "h263.h"
#include "thread.h"
#include "xvididct.h"

/* The defines below define the number of bits that are read at once for
 * reading vlc values. Changing these may improve speed and data cache needs
 * be aware though that decreasing them may need the number of stages that is
 * passed to get_vlc* to be increased. */
#define SPRITE_TRAJ_VLC_BITS 6
#define DC_VLC_BITS 9
#define MB_TYPE_B_VLC_BITS 4

static VLC dc_lum, dc_chrom;
static VLC sprite_trajectory;
static VLC mb_type_b_vlc;

static const int mb_type_b_map[4] = {
    MB_TYPE_DIRECT2 | MB_TYPE_L0L1,
    MB_TYPE_L0L1    | MB_TYPE_16x16,
    MB_TYPE_L1      | MB_TYPE_16x16,
    MB_TYPE_L0      | MB_TYPE_16x16,
};

/**
 * Predict the ac.
 * @param n block index (0-3 are luma, 4-5 are chroma)
 * @param dir the ac prediction direction
 */
void ff_mpeg4_pred_ac(MpegEncContext *s, int16_t *block, int n, int dir)
{
    int i;
    int16_t *ac_val, *ac_val1;
    int8_t *const qscale_table = s->current_picture.qscale_table;

    /* find prediction */
    ac_val  = s->ac_val[0][0] + s->block_index[n] * 16;
    ac_val1 = ac_val;
    if (s->ac_pred) {
        if (dir == 0) {
            const int xy = s->mb_x - 1 + s->mb_y * s->mb_stride;
            /* left prediction */
            ac_val -= 16;

            if (s->mb_x == 0 || s->qscale == qscale_table[xy] ||
                n == 1 || n == 3) {
                /* same qscale */
                for (i = 1; i < 8; i++)
                    block[s->idsp.idct_permutation[i << 3]] += ac_val[i];
            } else {
                /* different qscale, we must rescale */
                for (i = 1; i < 8; i++)
                    block[s->idsp.idct_permutation[i << 3]] += ROUNDED_DIV(ac_val[i] * qscale_table[xy], s->qscale);
            }
        } else {
            const int xy = s->mb_x + s->mb_y * s->mb_stride - s->mb_stride;
            /* top prediction */
            ac_val -= 16 * s->block_wrap[n];

            if (s->mb_y == 0 || s->qscale == qscale_table[xy] ||
                n == 2 || n == 3) {
                /* same qscale */
                for (i = 1; i < 8; i++)
                    block[s->idsp.idct_permutation[i]] += ac_val[i + 8];
            } else {
                /* different qscale, we must rescale */
                for (i = 1; i < 8; i++)
                    block[s->idsp.idct_permutation[i]] += ROUNDED_DIV(ac_val[i + 8] * qscale_table[xy], s->qscale);
            }
        }
    }
    /* left copy */
    for (i = 1; i < 8; i++)
        ac_val1[i] = block[s->idsp.idct_permutation[i << 3]];

    /* top copy */
    for (i = 1; i < 8; i++)
        ac_val1[8 + i] = block[s->idsp.idct_permutation[i]];
}

/**
 * check if the next stuff is a resync marker or the end.
 * @return 0 if not
 */
static inline int mpeg4_is_resync(Mpeg4DecContext *ctx)
{
    MpegEncContext *s = &ctx->m;
    int bits_count = get_bits_count(&s->gb);
    int v          = show_bits(&s->gb, 16);

    if (s->workaround_bugs & FF_BUG_NO_PADDING && !ctx->resync_marker)
        return 0;

    while (v <= 0xFF) {
        if (s->pict_type == AV_PICTURE_TYPE_B ||
            (v >> (8 - s->pict_type) != 1) || s->partitioned_frame)
            break;
        skip_bits(&s->gb, 8 + s->pict_type);
        bits_count += 8 + s->pict_type;
        v = show_bits(&s->gb, 16);
    }

    if (bits_count + 8 >= s->gb.size_in_bits) {
        v >>= 8;
        v  |= 0x7F >> (7 - (bits_count & 7));

        if (v == 0x7F)
            return s->mb_num;
    } else {
        if (v == ff_mpeg4_resync_prefix[bits_count & 7]) {
            int len, mb_num;
            int mb_num_bits = av_log2(s->mb_num - 1) + 1;
            GetBitContext gb = s->gb;

            skip_bits(&s->gb, 1);
            align_get_bits(&s->gb);

            for (len = 0; len < 32; len++)
                if (get_bits1(&s->gb))
                    break;

            mb_num = get_bits(&s->gb, mb_num_bits);
            if (!mb_num || mb_num > s->mb_num || get_bits_count(&s->gb)+6 > s->gb.size_in_bits)
                mb_num= -1;

            s->gb = gb;

            if (len >= ff_mpeg4_get_video_packet_prefix_length(s))
                return mb_num;
        }
    }
    return 0;
}

static int mpeg4_decode_sprite_trajectory(Mpeg4DecContext *ctx, GetBitContext *gb)
{
    MpegEncContext *s = &ctx->m;
    int a     = 2 << s->sprite_warping_accuracy;
    int rho   = 3  - s->sprite_warping_accuracy;
    int r     = 16 / a;
    int alpha = 0;
    int beta  = 0;
    int w     = s->width;
    int h     = s->height;
    int min_ab, i, w2, h2, w3, h3;
    int sprite_ref[4][2];
    int virtual_ref[2][2];

    // only true for rectangle shapes
    const int vop_ref[4][2] = { { 0, 0 },         { s->width, 0 },
                                { 0, s->height }, { s->width, s->height } };
    int d[4][2]             = { { 0, 0 }, { 0, 0 }, { 0, 0 }, { 0, 0 } };

    if (w <= 0 || h <= 0)
        return AVERROR_INVALIDDATA;

    for (i = 0; i < ctx->num_sprite_warping_points; i++) {
        int length;
        int x = 0, y = 0;

        length = get_vlc2(gb, sprite_trajectory.table, SPRITE_TRAJ_VLC_BITS, 3);
        if (length)
            x = get_xbits(gb, length);

        if (!(ctx->divx_version == 500 && ctx->divx_build == 413))
            skip_bits1(gb);     /* marker bit */

        length = get_vlc2(gb, sprite_trajectory.table, SPRITE_TRAJ_VLC_BITS, 3);
        if (length)
            y = get_xbits(gb, length);

        skip_bits1(gb);         /* marker bit */
        ctx->sprite_traj[i][0] = d[i][0] = x;
        ctx->sprite_traj[i][1] = d[i][1] = y;
    }
    for (; i < 4; i++)
        ctx->sprite_traj[i][0] = ctx->sprite_traj[i][1] = 0;

    while ((1 << alpha) < w)
        alpha++;
    while ((1 << beta) < h)
        beta++;  /* typo in the mpeg4 std for the definition of w' and h' */
    w2 = 1 << alpha;
    h2 = 1 << beta;

    // Note, the 4th point isn't used for GMC
    if (ctx->divx_version == 500 && ctx->divx_build == 413) {
        sprite_ref[0][0] = a * vop_ref[0][0] + d[0][0];
        sprite_ref[0][1] = a * vop_ref[0][1] + d[0][1];
        sprite_ref[1][0] = a * vop_ref[1][0] + d[0][0] + d[1][0];
        sprite_ref[1][1] = a * vop_ref[1][1] + d[0][1] + d[1][1];
        sprite_ref[2][0] = a * vop_ref[2][0] + d[0][0] + d[2][0];
        sprite_ref[2][1] = a * vop_ref[2][1] + d[0][1] + d[2][1];
    } else {
        sprite_ref[0][0] = (a >> 1) * (2 * vop_ref[0][0] + d[0][0]);
        sprite_ref[0][1] = (a >> 1) * (2 * vop_ref[0][1] + d[0][1]);
        sprite_ref[1][0] = (a >> 1) * (2 * vop_ref[1][0] + d[0][0] + d[1][0]);
        sprite_ref[1][1] = (a >> 1) * (2 * vop_ref[1][1] + d[0][1] + d[1][1]);
        sprite_ref[2][0] = (a >> 1) * (2 * vop_ref[2][0] + d[0][0] + d[2][0]);
        sprite_ref[2][1] = (a >> 1) * (2 * vop_ref[2][1] + d[0][1] + d[2][1]);
    }
    /* sprite_ref[3][0] = (a >> 1) * (2 * vop_ref[3][0] + d[0][0] + d[1][0] + d[2][0] + d[3][0]);
     * sprite_ref[3][1] = (a >> 1) * (2 * vop_ref[3][1] + d[0][1] + d[1][1] + d[2][1] + d[3][1]); */

    /* this is mostly identical to the mpeg4 std (and is totally unreadable
     * because of that...). Perhaps it should be reordered to be more readable.
     * The idea behind this virtual_ref mess is to be able to use shifts later
     * per pixel instead of divides so the distance between points is converted
     * from w&h based to w2&h2 based which are of the 2^x form. */
    virtual_ref[0][0] = 16 * (vop_ref[0][0] + w2) +
                         ROUNDED_DIV(((w - w2) *
                                      (r * sprite_ref[0][0] - 16 * vop_ref[0][0]) +
                                      w2 * (r * sprite_ref[1][0] - 16 * vop_ref[1][0])), w);
    virtual_ref[0][1] = 16 * vop_ref[0][1] +
                        ROUNDED_DIV(((w - w2) *
                                     (r * sprite_ref[0][1] - 16 * vop_ref[0][1]) +
                                     w2 * (r * sprite_ref[1][1] - 16 * vop_ref[1][1])), w);
    virtual_ref[1][0] = 16 * vop_ref[0][0] +
                        ROUNDED_DIV(((h - h2) * (r * sprite_ref[0][0] - 16 * vop_ref[0][0]) +
                                     h2 * (r * sprite_ref[2][0] - 16 * vop_ref[2][0])), h);
    virtual_ref[1][1] = 16 * (vop_ref[0][1] + h2) +
                        ROUNDED_DIV(((h - h2) * (r * sprite_ref[0][1] - 16 * vop_ref[0][1]) +
                                     h2 * (r * sprite_ref[2][1] - 16 * vop_ref[2][1])), h);

    switch (ctx->num_sprite_warping_points) {
    case 0:
        s->sprite_offset[0][0] =
        s->sprite_offset[0][1] =
        s->sprite_offset[1][0] =
        s->sprite_offset[1][1] = 0;
        s->sprite_delta[0][0]  = a;
        s->sprite_delta[0][1]  =
        s->sprite_delta[1][0]  = 0;
        s->sprite_delta[1][1]  = a;
        ctx->sprite_shift[0]   =
        ctx->sprite_shift[1]   = 0;
        break;
    case 1:     // GMC only
        s->sprite_offset[0][0] = sprite_ref[0][0] - a * vop_ref[0][0];
        s->sprite_offset[0][1] = sprite_ref[0][1] - a * vop_ref[0][1];
        s->sprite_offset[1][0] = ((sprite_ref[0][0] >> 1) | (sprite_ref[0][0] & 1)) -
                                 a * (vop_ref[0][0] / 2);
        s->sprite_offset[1][1] = ((sprite_ref[0][1] >> 1) | (sprite_ref[0][1] & 1)) -
                                 a * (vop_ref[0][1] / 2);
        s->sprite_delta[0][0]  = a;
        s->sprite_delta[0][1]  =
        s->sprite_delta[1][0]  = 0;
        s->sprite_delta[1][1]  = a;
        ctx->sprite_shift[0]   =
        ctx->sprite_shift[1]   = 0;
        break;
    case 2:
        s->sprite_offset[0][0] = (sprite_ref[0][0] << (alpha + rho)) +
                                 (-r * sprite_ref[0][0] + virtual_ref[0][0]) *
                                 (-vop_ref[0][0]) +
                                 (r * sprite_ref[0][1] - virtual_ref[0][1]) *
                                 (-vop_ref[0][1]) + (1 << (alpha + rho - 1));
        s->sprite_offset[0][1] = (sprite_ref[0][1] << (alpha + rho)) +
                                 (-r * sprite_ref[0][1] + virtual_ref[0][1]) *
                                 (-vop_ref[0][0]) +
                                 (-r * sprite_ref[0][0] + virtual_ref[0][0]) *
                                 (-vop_ref[0][1]) + (1 << (alpha + rho - 1));
        s->sprite_offset[1][0] = ((-r * sprite_ref[0][0] + virtual_ref[0][0]) *
                                  (-2 * vop_ref[0][0] + 1) +
                                  (r * sprite_ref[0][1] - virtual_ref[0][1]) *
                                  (-2 * vop_ref[0][1] + 1) + 2 * w2 * r *
                                  sprite_ref[0][0] - 16 * w2 + (1 << (alpha + rho + 1)));
        s->sprite_offset[1][1] = ((-r * sprite_ref[0][1] + virtual_ref[0][1]) *
                                  (-2 * vop_ref[0][0] + 1) +
                                  (-r * sprite_ref[0][0] + virtual_ref[0][0]) *
                                  (-2 * vop_ref[0][1] + 1) + 2 * w2 * r *
                                  sprite_ref[0][1] - 16 * w2 + (1 << (alpha + rho + 1)));
        s->sprite_delta[0][0] = (-r * sprite_ref[0][0] + virtual_ref[0][0]);
        s->sprite_delta[0][1] = (+r * sprite_ref[0][1] - virtual_ref[0][1]);
        s->sprite_delta[1][0] = (-r * sprite_ref[0][1] + virtual_ref[0][1]);
        s->sprite_delta[1][1] = (-r * sprite_ref[0][0] + virtual_ref[0][0]);

        ctx->sprite_shift[0]  = alpha + rho;
        ctx->sprite_shift[1]  = alpha + rho + 2;
        break;
    case 3:
        min_ab = FFMIN(alpha, beta);
        w3     = w2 >> min_ab;
        h3     = h2 >> min_ab;
        s->sprite_offset[0][0] = (sprite_ref[0][0] << (alpha + beta + rho - min_ab)) +
                                 (-r * sprite_ref[0][0] + virtual_ref[0][0]) *
                                 h3 * (-vop_ref[0][0]) +
                                 (-r * sprite_ref[0][0] + virtual_ref[1][0]) *
                                 w3 * (-vop_ref[0][1]) +
                                 (1 << (alpha + beta + rho - min_ab - 1));
        s->sprite_offset[0][1] = (sprite_ref[0][1] << (alpha + beta + rho - min_ab)) +
                                 (-r * sprite_ref[0][1] + virtual_ref[0][1]) *
                                 h3 * (-vop_ref[0][0]) +
                                 (-r * sprite_ref[0][1] + virtual_ref[1][1]) *
                                 w3 * (-vop_ref[0][1]) +
                                 (1 << (alpha + beta + rho - min_ab - 1));
        s->sprite_offset[1][0] = (-r * sprite_ref[0][0] + virtual_ref[0][0]) *
                                 h3 * (-2 * vop_ref[0][0] + 1) +
                                 (-r * sprite_ref[0][0] + virtual_ref[1][0]) *
                                 w3 * (-2 * vop_ref[0][1] + 1) + 2 * w2 * h3 *
                                 r * sprite_ref[0][0] - 16 * w2 * h3 +
                                 (1 << (alpha + beta + rho - min_ab + 1));
        s->sprite_offset[1][1] = (-r * sprite_ref[0][1] + virtual_ref[0][1]) *
                                 h3 * (-2 * vop_ref[0][0] + 1) +
                                 (-r * sprite_ref[0][1] + virtual_ref[1][1]) *
                                 w3 * (-2 * vop_ref[0][1] + 1) + 2 * w2 * h3 *
                                 r * sprite_ref[0][1] - 16 * w2 * h3 +
                                 (1 << (alpha + beta + rho - min_ab + 1));
        s->sprite_delta[0][0] = (-r * sprite_ref[0][0] + virtual_ref[0][0]) * h3;
        s->sprite_delta[0][1] = (-r * sprite_ref[0][0] + virtual_ref[1][0]) * w3;
        s->sprite_delta[1][0] = (-r * sprite_ref[0][1] + virtual_ref[0][1]) * h3;
        s->sprite_delta[1][1] = (-r * sprite_ref[0][1] + virtual_ref[1][1]) * w3;

        ctx->sprite_shift[0]  = alpha + beta + rho - min_ab;
        ctx->sprite_shift[1]  = alpha + beta + rho - min_ab + 2;
        break;
    }
    /* try to simplify the situation */
    if (s->sprite_delta[0][0] == a << ctx->sprite_shift[0] &&
        s->sprite_delta[0][1] == 0 &&
        s->sprite_delta[1][0] == 0 &&
        s->sprite_delta[1][1] == a << ctx->sprite_shift[0]) {
        s->sprite_offset[0][0] >>= ctx->sprite_shift[0];
        s->sprite_offset[0][1] >>= ctx->sprite_shift[0];
        s->sprite_offset[1][0] >>= ctx->sprite_shift[1];
        s->sprite_offset[1][1] >>= ctx->sprite_shift[1];
        s->sprite_delta[0][0] = a;
        s->sprite_delta[0][1] = 0;
        s->sprite_delta[1][0] = 0;
        s->sprite_delta[1][1] = a;
        ctx->sprite_shift[0] = 0;
        ctx->sprite_shift[1] = 0;
        s->real_sprite_warping_points = 1;
    } else {
        int shift_y = 16 - ctx->sprite_shift[0];
        int shift_c = 16 - ctx->sprite_shift[1];
        for (i = 0; i < 2; i++) {
            s->sprite_offset[0][i] <<= shift_y;
            s->sprite_offset[1][i] <<= shift_c;
            s->sprite_delta[0][i]  <<= shift_y;
            s->sprite_delta[1][i]  <<= shift_y;
            ctx->sprite_shift[i]     = 16;
        }
        s->real_sprite_warping_points = ctx->num_sprite_warping_points;
    }

    return 0;
}

static int decode_new_pred(Mpeg4DecContext *ctx, GetBitContext *gb) {
    int len = FFMIN(ctx->time_increment_bits + 3, 15);

    get_bits(gb, len);
    if (get_bits1(gb))
        get_bits(gb, len);
    check_marker(gb, "after new_pred");

    return 0;
}

/**
 * Decode the next video packet.
 * @return <0 if something went wrong
 */
int ff_mpeg4_decode_video_packet_header(Mpeg4DecContext *ctx)
{
    MpegEncContext *s = &ctx->m;

    int mb_num_bits      = av_log2(s->mb_num - 1) + 1;
    int header_extension = 0, mb_num, len;

    /* is there enough space left for a video packet + header */
    if (get_bits_count(&s->gb) > s->gb.size_in_bits - 20)
        return -1;

    for (len = 0; len < 32; len++)
        if (get_bits1(&s->gb))
            break;

    if (len != ff_mpeg4_get_video_packet_prefix_length(s)) {
        av_log(s->avctx, AV_LOG_ERROR, "marker does not match f_code\n");
        return -1;
    }

    if (ctx->shape != RECT_SHAPE) {
        header_extension = get_bits1(&s->gb);
        // FIXME more stuff here
    }

    mb_num = get_bits(&s->gb, mb_num_bits);
    if (mb_num >= s->mb_num) {
        av_log(s->avctx, AV_LOG_ERROR,
               "illegal mb_num in video packet (%d %d) \n", mb_num, s->mb_num);
        return -1;
    }

    s->mb_x = mb_num % s->mb_width;
    s->mb_y = mb_num / s->mb_width;

    if (ctx->shape != BIN_ONLY_SHAPE) {
        int qscale = get_bits(&s->gb, s->quant_precision);
        if (qscale)
            s->chroma_qscale = s->qscale = qscale;
    }

    if (ctx->shape == RECT_SHAPE)
        header_extension = get_bits1(&s->gb);

    if (header_extension) {
        int time_incr = 0;

        while (get_bits1(&s->gb) != 0)
            time_incr++;

        check_marker(&s->gb, "before time_increment in video packed header");
        skip_bits(&s->gb, ctx->time_increment_bits);      /* time_increment */
        check_marker(&s->gb, "before vop_coding_type in video packed header");

        skip_bits(&s->gb, 2); /* vop coding type */
        // FIXME not rect stuff here

        if (ctx->shape != BIN_ONLY_SHAPE) {
            skip_bits(&s->gb, 3); /* intra dc vlc threshold */
            // FIXME don't just ignore everything
            if (s->pict_type == AV_PICTURE_TYPE_S &&
                ctx->vol_sprite_usage == GMC_SPRITE) {
                if (mpeg4_decode_sprite_trajectory(ctx, &s->gb) < 0)
                    return AVERROR_INVALIDDATA;
                av_log(s->avctx, AV_LOG_ERROR, "untested\n");
            }

            // FIXME reduced res stuff here

            if (s->pict_type != AV_PICTURE_TYPE_I) {
                int f_code = get_bits(&s->gb, 3);       /* fcode_for */
                if (f_code == 0)
                    av_log(s->avctx, AV_LOG_ERROR,
                           "Error, video packet header damaged (f_code=0)\n");
            }
            if (s->pict_type == AV_PICTURE_TYPE_B) {
                int b_code = get_bits(&s->gb, 3);
                if (b_code == 0)
                    av_log(s->avctx, AV_LOG_ERROR,
                           "Error, video packet header damaged (b_code=0)\n");
            }
        }
    }
    if (ctx->new_pred)
        decode_new_pred(ctx, &s->gb);

    return 0;
}

/**
 * Get the average motion vector for a GMC MB.
 * @param n either 0 for the x component or 1 for y
 * @return the average MV for a GMC MB
 */
static inline int get_amv(Mpeg4DecContext *ctx, int n)
{
    MpegEncContext *s = &ctx->m;
    int x, y, mb_v, sum, dx, dy, shift;
    int len     = 1 << (s->f_code + 4);
    const int a = s->sprite_warping_accuracy;

    if (s->workaround_bugs & FF_BUG_AMV)
        len >>= s->quarter_sample;

    if (s->real_sprite_warping_points == 1) {
        if (ctx->divx_version == 500 && ctx->divx_build == 413)
            sum = s->sprite_offset[0][n] / (1 << (a - s->quarter_sample));
        else
            sum = RSHIFT(s->sprite_offset[0][n] << s->quarter_sample, a);
    } else {
        dx    = s->sprite_delta[n][0];
        dy    = s->sprite_delta[n][1];
        shift = ctx->sprite_shift[0];
        if (n)
            dy -= 1 << (shift + a + 1);
        else
            dx -= 1 << (shift + a + 1);
        mb_v = s->sprite_offset[0][n] + dx * s->mb_x * 16 + dy * s->mb_y * 16;

        sum = 0;
        for (y = 0; y < 16; y++) {
            int v;

            v = mb_v + dy * y;
            // FIXME optimize
            for (x = 0; x < 16; x++) {
                sum += v >> shift;
                v   += dx;
            }
        }
        sum = RSHIFT(sum, a + 8 - s->quarter_sample);
    }

    if (sum < -len)
        sum = -len;
    else if (sum >= len)
        sum = len - 1;

    return sum;
}

/**
 * Decode the dc value.
 * @param n block index (0-3 are luma, 4-5 are chroma)
 * @param dir_ptr the prediction direction will be stored here
 * @return the quantized dc
 */
static inline int mpeg4_decode_dc(MpegEncContext *s, int n, int *dir_ptr)
{
    int level, code;

    if (n < 4)
        code = get_vlc2(&s->gb, dc_lum.table, DC_VLC_BITS, 1);
    else
        code = get_vlc2(&s->gb, dc_chrom.table, DC_VLC_BITS, 1);

    if (code < 0 || code > 9 /* && s->nbit < 9 */) {
        av_log(s->avctx, AV_LOG_ERROR, "illegal dc vlc\n");
        return -1;
    }

    if (code == 0) {
        level = 0;
    } else {
        if (IS_3IV1) {
            if (code == 1)
                level = 2 * get_bits1(&s->gb) - 1;
            else {
                if (get_bits1(&s->gb))
                    level = get_bits(&s->gb, code - 1) + (1 << (code - 1));
                else
                    level = -get_bits(&s->gb, code - 1) - (1 << (code - 1));
            }
        } else {
            level = get_xbits(&s->gb, code);
        }

        if (code > 8) {
            if (get_bits1(&s->gb) == 0) { /* marker */
                if (s->err_recognition & (AV_EF_BITSTREAM|AV_EF_COMPLIANT)) {
                    av_log(s->avctx, AV_LOG_ERROR, "dc marker bit missing\n");
                    return -1;
                }
            }
        }
    }

    return ff_mpeg4_pred_dc(s, n, level, dir_ptr, 0);
}

/**
 * Decode first partition.
 * @return number of MBs decoded or <0 if an error occurred
 */
static int mpeg4_decode_partition_a(Mpeg4DecContext *ctx)
{
    MpegEncContext *s = &ctx->m;
    int mb_num = 0;
    static const int8_t quant_tab[4] = { -1, -2, 1, 2 };

    /* decode first partition */
    s->first_slice_line = 1;
    for (; s->mb_y < s->mb_height; s->mb_y++) {
        ff_init_block_index(s);
        for (; s->mb_x < s->mb_width; s->mb_x++) {
            const int xy = s->mb_x + s->mb_y * s->mb_stride;
            int cbpc;
            int dir = 0;

            mb_num++;
            ff_update_block_index(s);
            if (s->mb_x == s->resync_mb_x && s->mb_y == s->resync_mb_y + 1)
                s->first_slice_line = 0;

            if (s->pict_type == AV_PICTURE_TYPE_I) {
                int i;

                do {
                    if (show_bits_long(&s->gb, 19) == DC_MARKER)
                        return mb_num - 1;

                    cbpc = get_vlc2(&s->gb, ff_h263_intra_MCBPC_vlc.table, INTRA_MCBPC_VLC_BITS, 2);
                    if (cbpc < 0) {
                        av_log(s->avctx, AV_LOG_ERROR,
                               "mcbpc corrupted at %d %d\n", s->mb_x, s->mb_y);
                        return -1;
                    }
                } while (cbpc == 8);

                s->cbp_table[xy]               = cbpc & 3;
                s->current_picture.mb_type[xy] = MB_TYPE_INTRA;
                s->mb_intra                    = 1;

                if (cbpc & 4)
                    ff_set_qscale(s, s->qscale + quant_tab[get_bits(&s->gb, 2)]);

                s->current_picture.qscale_table[xy] = s->qscale;

                s->mbintra_table[xy] = 1;
                for (i = 0; i < 6; i++) {
                    int dc_pred_dir;
                    int dc = mpeg4_decode_dc(s, i, &dc_pred_dir);
                    if (dc < 0) {
                        av_log(s->avctx, AV_LOG_ERROR,
                               "DC corrupted at %d %d\n", s->mb_x, s->mb_y);
                        return -1;
                    }
                    dir <<= 1;
                    if (dc_pred_dir)
                        dir |= 1;
                }
                s->pred_dir_table[xy] = dir;
            } else { /* P/S_TYPE */
                int mx, my, pred_x, pred_y, bits;
                int16_t *const mot_val = s->current_picture.motion_val[0][s->block_index[0]];
                const int stride       = s->b8_stride * 2;

try_again:
                bits = show_bits(&s->gb, 17);
                if (bits == MOTION_MARKER)
                    return mb_num - 1;

                skip_bits1(&s->gb);
                if (bits & 0x10000) {
                    /* skip mb */
                    if (s->pict_type == AV_PICTURE_TYPE_S &&
                        ctx->vol_sprite_usage == GMC_SPRITE) {
                        s->current_picture.mb_type[xy] = MB_TYPE_SKIP  |
                                                         MB_TYPE_16x16 |
                                                         MB_TYPE_GMC   |
                                                         MB_TYPE_L0;
                        mx = get_amv(ctx, 0);
                        my = get_amv(ctx, 1);
                    } else {
                        s->current_picture.mb_type[xy] = MB_TYPE_SKIP  |
                                                         MB_TYPE_16x16 |
                                                         MB_TYPE_L0;
                        mx = my = 0;
                    }
                    mot_val[0]          =
                    mot_val[2]          =
                    mot_val[0 + stride] =
                    mot_val[2 + stride] = mx;
                    mot_val[1]          =
                    mot_val[3]          =
                    mot_val[1 + stride] =
                    mot_val[3 + stride] = my;

                    if (s->mbintra_table[xy])
                        ff_clean_intra_table_entries(s);
                    continue;
                }

                cbpc = get_vlc2(&s->gb, ff_h263_inter_MCBPC_vlc.table, INTER_MCBPC_VLC_BITS, 2);
                if (cbpc < 0) {
                    av_log(s->avctx, AV_LOG_ERROR,
                           "mcbpc corrupted at %d %d\n", s->mb_x, s->mb_y);
                    return -1;
                }
                if (cbpc == 20)
                    goto try_again;

                s->cbp_table[xy] = cbpc & (8 + 3);  // 8 is dquant

                s->mb_intra = ((cbpc & 4) != 0);

                if (s->mb_intra) {
                    s->current_picture.mb_type[xy] = MB_TYPE_INTRA;
                    s->mbintra_table[xy] = 1;
                    mot_val[0]          =
                    mot_val[2]          =
                    mot_val[0 + stride] =
                    mot_val[2 + stride] = 0;
                    mot_val[1]          =
                    mot_val[3]          =
                    mot_val[1 + stride] =
                    mot_val[3 + stride] = 0;
                } else {
                    if (s->mbintra_table[xy])
                        ff_clean_intra_table_entries(s);

                    if (s->pict_type == AV_PICTURE_TYPE_S &&
                        ctx->vol_sprite_usage == GMC_SPRITE &&
                        (cbpc & 16) == 0)
                        s->mcsel = get_bits1(&s->gb);
                    else
                        s->mcsel = 0;

                    if ((cbpc & 16) == 0) {
                        /* 16x16 motion prediction */

                        ff_h263_pred_motion(s, 0, 0, &pred_x, &pred_y);
                        if (!s->mcsel) {
                            mx = ff_h263_decode_motion(s, pred_x, s->f_code);
                            if (mx >= 0xffff)
                                return -1;

                            my = ff_h263_decode_motion(s, pred_y, s->f_code);
                            if (my >= 0xffff)
                                return -1;
                            s->current_picture.mb_type[xy] = MB_TYPE_16x16 |
                                                             MB_TYPE_L0;
                        } else {
                            mx = get_amv(ctx, 0);
                            my = get_amv(ctx, 1);
                            s->current_picture.mb_type[xy] = MB_TYPE_16x16 |
                                                             MB_TYPE_GMC   |
                                                             MB_TYPE_L0;
                        }

                        mot_val[0]          =
                        mot_val[2]          =
                        mot_val[0 + stride] =
                        mot_val[2 + stride] = mx;
                        mot_val[1]          =
                        mot_val[3]          =
                        mot_val[1 + stride] =
                        mot_val[3 + stride] = my;
                    } else {
                        int i;
                        s->current_picture.mb_type[xy] = MB_TYPE_8x8 |
                                                         MB_TYPE_L0;
                        for (i = 0; i < 4; i++) {
                            int16_t *mot_val = ff_h263_pred_motion(s, i, 0, &pred_x, &pred_y);
                            mx = ff_h263_decode_motion(s, pred_x, s->f_code);
                            if (mx >= 0xffff)
                                return -1;

                            my = ff_h263_decode_motion(s, pred_y, s->f_code);
                            if (my >= 0xffff)
                                return -1;
                            mot_val[0] = mx;
                            mot_val[1] = my;
                        }
                    }
                }
            }
        }
        s->mb_x = 0;
    }

    return mb_num;
}

/**
 * decode second partition.
 * @return <0 if an error occurred
 */
static int mpeg4_decode_partition_b(MpegEncContext *s, int mb_count)
{
    int mb_num = 0;
    static const int8_t quant_tab[4] = { -1, -2, 1, 2 };

    s->mb_x = s->resync_mb_x;
    s->first_slice_line = 1;
    for (s->mb_y = s->resync_mb_y; mb_num < mb_count; s->mb_y++) {
        ff_init_block_index(s);
        for (; mb_num < mb_count && s->mb_x < s->mb_width; s->mb_x++) {
            const int xy = s->mb_x + s->mb_y * s->mb_stride;

            mb_num++;
            ff_update_block_index(s);
            if (s->mb_x == s->resync_mb_x && s->mb_y == s->resync_mb_y + 1)
                s->first_slice_line = 0;

            if (s->pict_type == AV_PICTURE_TYPE_I) {
                int ac_pred = get_bits1(&s->gb);
                int cbpy    = get_vlc2(&s->gb, ff_h263_cbpy_vlc.table, CBPY_VLC_BITS, 1);
                if (cbpy < 0) {
                    av_log(s->avctx, AV_LOG_ERROR,
                           "cbpy corrupted at %d %d\n", s->mb_x, s->mb_y);
                    return -1;
                }

                s->cbp_table[xy]               |= cbpy << 2;
                s->current_picture.mb_type[xy] |= ac_pred * MB_TYPE_ACPRED;
            } else { /* P || S_TYPE */
                if (IS_INTRA(s->current_picture.mb_type[xy])) {
                    int i;
                    int dir     = 0;
                    int ac_pred = get_bits1(&s->gb);
                    int cbpy    = get_vlc2(&s->gb, ff_h263_cbpy_vlc.table, CBPY_VLC_BITS, 1);

                    if (cbpy < 0) {
                        av_log(s->avctx, AV_LOG_ERROR,
                               "I cbpy corrupted at %d %d\n", s->mb_x, s->mb_y);
                        return -1;
                    }

                    if (s->cbp_table[xy] & 8)
                        ff_set_qscale(s, s->qscale + quant_tab[get_bits(&s->gb, 2)]);
                    s->current_picture.qscale_table[xy] = s->qscale;

                    for (i = 0; i < 6; i++) {
                        int dc_pred_dir;
                        int dc = mpeg4_decode_dc(s, i, &dc_pred_dir);
                        if (dc < 0) {
                            av_log(s->avctx, AV_LOG_ERROR,
                                   "DC corrupted at %d %d\n", s->mb_x, s->mb_y);
                            return -1;
                        }
                        dir <<= 1;
                        if (dc_pred_dir)
                            dir |= 1;
                    }
                    s->cbp_table[xy]               &= 3;  // remove dquant
                    s->cbp_table[xy]               |= cbpy << 2;
                    s->current_picture.mb_type[xy] |= ac_pred * MB_TYPE_ACPRED;
                    s->pred_dir_table[xy]           = dir;
                } else if (IS_SKIP(s->current_picture.mb_type[xy])) {
                    s->current_picture.qscale_table[xy] = s->qscale;
                    s->cbp_table[xy]                    = 0;
                } else {
                    int cbpy = get_vlc2(&s->gb, ff_h263_cbpy_vlc.table, CBPY_VLC_BITS, 1);

                    if (cbpy < 0) {
                        av_log(s->avctx, AV_LOG_ERROR,
                               "P cbpy corrupted at %d %d\n", s->mb_x, s->mb_y);
                        return -1;
                    }

                    if (s->cbp_table[xy] & 8)
                        ff_set_qscale(s, s->qscale + quant_tab[get_bits(&s->gb, 2)]);
                    s->current_picture.qscale_table[xy] = s->qscale;

                    s->cbp_table[xy] &= 3;  // remove dquant
                    s->cbp_table[xy] |= (cbpy ^ 0xf) << 2;
                }
            }
        }
        if (mb_num >= mb_count)
            return 0;
        s->mb_x = 0;
    }
    return 0;
}

/**
 * Decode the first and second partition.
 * @return <0 if error (and sets error type in the error_status_table)
 */
int ff_mpeg4_decode_partitions(Mpeg4DecContext *ctx)
{
    MpegEncContext *s = &ctx->m;
    int mb_num;
    const int part_a_error = s->pict_type == AV_PICTURE_TYPE_I ? (ER_DC_ERROR | ER_MV_ERROR) : ER_MV_ERROR;
    const int part_a_end   = s->pict_type == AV_PICTURE_TYPE_I ? (ER_DC_END   | ER_MV_END)   : ER_MV_END;

    mb_num = mpeg4_decode_partition_a(ctx);
    if (mb_num < 0) {
        ff_er_add_slice(&s->er, s->resync_mb_x, s->resync_mb_y,
                        s->mb_x, s->mb_y, part_a_error);
        return -1;
    }

    if (s->resync_mb_x + s->resync_mb_y * s->mb_width + mb_num > s->mb_num) {
        av_log(s->avctx, AV_LOG_ERROR, "slice below monitor ...\n");
        ff_er_add_slice(&s->er, s->resync_mb_x, s->resync_mb_y,
                        s->mb_x, s->mb_y, part_a_error);
        return -1;
    }

    s->mb_num_left = mb_num;

    if (s->pict_type == AV_PICTURE_TYPE_I) {
        while (show_bits(&s->gb, 9) == 1)
            skip_bits(&s->gb, 9);
        if (get_bits_long(&s->gb, 19) != DC_MARKER) {
            av_log(s->avctx, AV_LOG_ERROR,
                   "marker missing after first I partition at %d %d\n",
                   s->mb_x, s->mb_y);
            return -1;
        }
    } else {
        while (show_bits(&s->gb, 10) == 1)
            skip_bits(&s->gb, 10);
        if (get_bits(&s->gb, 17) != MOTION_MARKER) {
            av_log(s->avctx, AV_LOG_ERROR,
                   "marker missing after first P partition at %d %d\n",
                   s->mb_x, s->mb_y);
            return -1;
        }
    }
    ff_er_add_slice(&s->er, s->resync_mb_x, s->resync_mb_y,
                    s->mb_x - 1, s->mb_y, part_a_end);

    if (mpeg4_decode_partition_b(s, mb_num) < 0) {
        if (s->pict_type == AV_PICTURE_TYPE_P)
            ff_er_add_slice(&s->er, s->resync_mb_x, s->resync_mb_y,
                            s->mb_x, s->mb_y, ER_DC_ERROR);
        return -1;
    } else {
        if (s->pict_type == AV_PICTURE_TYPE_P)
            ff_er_add_slice(&s->er, s->resync_mb_x, s->resync_mb_y,
                            s->mb_x - 1, s->mb_y, ER_DC_END);
    }

    return 0;
}

/**
 * Decode a block.
 * @return <0 if an error occurred
 */
static inline int mpeg4_decode_block(Mpeg4DecContext *ctx, int16_t *block,
                                     int n, int coded, int intra, int rvlc)
{
    MpegEncContext *s = &ctx->m;
    int level, i, last, run, qmul, qadd;
    int av_uninit(dc_pred_dir);
    RLTable *rl;
    RL_VLC_ELEM *rl_vlc;
    const uint8_t *scan_table;

    // Note intra & rvlc should be optimized away if this is inlined

    if (intra) {
        if (ctx->use_intra_dc_vlc) {
            /* DC coef */
            if (s->partitioned_frame) {
                level = s->dc_val[0][s->block_index[n]];
                if (n < 4)
                    level = FASTDIV((level + (s->y_dc_scale >> 1)), s->y_dc_scale);
                else
                    level = FASTDIV((level + (s->c_dc_scale >> 1)), s->c_dc_scale);
                dc_pred_dir = (s->pred_dir_table[s->mb_x + s->mb_y * s->mb_stride] << n) & 32;
            } else {
                level = mpeg4_decode_dc(s, n, &dc_pred_dir);
                if (level < 0)
                    return -1;
            }
            block[0] = level;
            i        = 0;
        } else {
            i = -1;
            ff_mpeg4_pred_dc(s, n, 0, &dc_pred_dir, 0);
        }
        if (!coded)
            goto not_coded;

        if (rvlc) {
            rl     = &ff_rvlc_rl_intra;
            rl_vlc = ff_rvlc_rl_intra.rl_vlc[0];
        } else {
            rl     = &ff_mpeg4_rl_intra;
            rl_vlc = ff_mpeg4_rl_intra.rl_vlc[0];
        }
        if (s->ac_pred) {
            if (dc_pred_dir == 0)
                scan_table = s->intra_v_scantable.permutated;  /* left */
            else
                scan_table = s->intra_h_scantable.permutated;  /* top */
        } else {
            scan_table = s->intra_scantable.permutated;
        }
        qmul = 1;
        qadd = 0;
    } else {
        i = -1;
        if (!coded) {
            s->block_last_index[n] = i;
            return 0;
        }
        if (rvlc)
            rl = &ff_rvlc_rl_inter;
        else
            rl = &ff_h263_rl_inter;

        scan_table = s->intra_scantable.permutated;

        if (s->mpeg_quant) {
            qmul = 1;
            qadd = 0;
            if (rvlc)
                rl_vlc = ff_rvlc_rl_inter.rl_vlc[0];
            else
                rl_vlc = ff_h263_rl_inter.rl_vlc[0];
        } else {
            qmul = s->qscale << 1;
            qadd = (s->qscale - 1) | 1;
            if (rvlc)
                rl_vlc = ff_rvlc_rl_inter.rl_vlc[s->qscale];
            else
                rl_vlc = ff_h263_rl_inter.rl_vlc[s->qscale];
        }
    }
    {
        OPEN_READER(re, &s->gb);
        for (;;) {
            UPDATE_CACHE(re, &s->gb);
            GET_RL_VLC(level, run, re, &s->gb, rl_vlc, TEX_VLC_BITS, 2, 0);
            if (level == 0) {
                /* escape */
                if (rvlc) {
                    if (SHOW_UBITS(re, &s->gb, 1) == 0) {
                        av_log(s->avctx, AV_LOG_ERROR,
                               "1. marker bit missing in rvlc esc\n");
                        return -1;
                    }
                    SKIP_CACHE(re, &s->gb, 1);

                    last = SHOW_UBITS(re, &s->gb, 1);
                    SKIP_CACHE(re, &s->gb, 1);
                    run = SHOW_UBITS(re, &s->gb, 6);
                    SKIP_COUNTER(re, &s->gb, 1 + 1 + 6);
                    UPDATE_CACHE(re, &s->gb);

                    if (SHOW_UBITS(re, &s->gb, 1) == 0) {
                        av_log(s->avctx, AV_LOG_ERROR,
                               "2. marker bit missing in rvlc esc\n");
                        return -1;
                    }
                    SKIP_CACHE(re, &s->gb, 1);

                    level = SHOW_UBITS(re, &s->gb, 11);
                    SKIP_CACHE(re, &s->gb, 11);

                    if (SHOW_UBITS(re, &s->gb, 5) != 0x10) {
                        av_log(s->avctx, AV_LOG_ERROR, "reverse esc missing\n");
                        return -1;
                    }
                    SKIP_CACHE(re, &s->gb, 5);

                    level = level * qmul + qadd;
                    level = (level ^ SHOW_SBITS(re, &s->gb, 1)) - SHOW_SBITS(re, &s->gb, 1);
                    SKIP_COUNTER(re, &s->gb, 1 + 11 + 5 + 1);

                    i += run + 1;
                    if (last)
                        i += 192;
                } else {
                    int cache;
                    cache = GET_CACHE(re, &s->gb);

                    if (IS_3IV1)
                        cache ^= 0xC0000000;

                    if (cache & 0x80000000) {
                        if (cache & 0x40000000) {
                            /* third escape */
                            SKIP_CACHE(re, &s->gb, 2);
                            last = SHOW_UBITS(re, &s->gb, 1);
                            SKIP_CACHE(re, &s->gb, 1);
                            run = SHOW_UBITS(re, &s->gb, 6);
                            SKIP_COUNTER(re, &s->gb, 2 + 1 + 6);
                            UPDATE_CACHE(re, &s->gb);

                            if (IS_3IV1) {
                                level = SHOW_SBITS(re, &s->gb, 12);
                                LAST_SKIP_BITS(re, &s->gb, 12);
                            } else {
                                if (SHOW_UBITS(re, &s->gb, 1) == 0) {
                                    av_log(s->avctx, AV_LOG_ERROR,
                                           "1. marker bit missing in 3. esc\n");
                                    if (!(s->err_recognition & AV_EF_IGNORE_ERR))
                                        return -1;
                                }
                                SKIP_CACHE(re, &s->gb, 1);

                                level = SHOW_SBITS(re, &s->gb, 12);
                                SKIP_CACHE(re, &s->gb, 12);

                                if (SHOW_UBITS(re, &s->gb, 1) == 0) {
                                    av_log(s->avctx, AV_LOG_ERROR,
                                           "2. marker bit missing in 3. esc\n");
                                    if (!(s->err_recognition & AV_EF_IGNORE_ERR))
                                        return -1;
                                }

                                SKIP_COUNTER(re, &s->gb, 1 + 12 + 1);
                            }

#if 0
                            if (s->error_recognition >= FF_ER_COMPLIANT) {
                                const int abs_level= FFABS(level);
                                if (abs_level<=MAX_LEVEL && run<=MAX_RUN) {
                                    const int run1= run - rl->max_run[last][abs_level] - 1;
                                    if (abs_level <= rl->max_level[last][run]) {
                                        av_log(s->avctx, AV_LOG_ERROR, "illegal 3. esc, vlc encoding possible\n");
                                        return -1;
                                    }
                                    if (s->error_recognition > FF_ER_COMPLIANT) {
                                        if (abs_level <= rl->max_level[last][run]*2) {
                                            av_log(s->avctx, AV_LOG_ERROR, "illegal 3. esc, esc 1 encoding possible\n");
                                            return -1;
                                        }
                                        if (run1 >= 0 && abs_level <= rl->max_level[last][run1]) {
                                            av_log(s->avctx, AV_LOG_ERROR, "illegal 3. esc, esc 2 encoding possible\n");
                                            return -1;
                                        }
                                    }
                                }
                            }
#endif
                            if (level > 0)
                                level = level * qmul + qadd;
                            else
                                level = level * qmul - qadd;

                            if ((unsigned)(level + 2048) > 4095) {
                                if (s->err_recognition & (AV_EF_BITSTREAM|AV_EF_AGGRESSIVE)) {
                                    if (level > 2560 || level < -2560) {
                                        av_log(s->avctx, AV_LOG_ERROR,
                                               "|level| overflow in 3. esc, qp=%d\n",
                                               s->qscale);
                                        return -1;
                                    }
                                }
                                level = level < 0 ? -2048 : 2047;
                            }

                            i += run + 1;
                            if (last)
                                i += 192;
                        } else {
                            /* second escape */
                            SKIP_BITS(re, &s->gb, 2);
                            GET_RL_VLC(level, run, re, &s->gb, rl_vlc, TEX_VLC_BITS, 2, 1);
                            i    += run + rl->max_run[run >> 7][level / qmul] + 1;  // FIXME opt indexing
                            level = (level ^ SHOW_SBITS(re, &s->gb, 1)) - SHOW_SBITS(re, &s->gb, 1);
                            LAST_SKIP_BITS(re, &s->gb, 1);
                        }
                    } else {
                        /* first escape */
                        SKIP_BITS(re, &s->gb, 1);
                        GET_RL_VLC(level, run, re, &s->gb, rl_vlc, TEX_VLC_BITS, 2, 1);
                        i    += run;
                        level = level + rl->max_level[run >> 7][(run - 1) & 63] * qmul;  // FIXME opt indexing
                        level = (level ^ SHOW_SBITS(re, &s->gb, 1)) - SHOW_SBITS(re, &s->gb, 1);
                        LAST_SKIP_BITS(re, &s->gb, 1);
                    }
                }
            } else {
                i    += run;
                level = (level ^ SHOW_SBITS(re, &s->gb, 1)) - SHOW_SBITS(re, &s->gb, 1);
                LAST_SKIP_BITS(re, &s->gb, 1);
            }
            tprintf(s->avctx, "dct[%d][%d] = %- 4d end?:%d\n", scan_table[i&63]&7, scan_table[i&63] >> 3, level, i>62);
            if (i > 62) {
                i -= 192;
                if (i & (~63)) {
                    av_log(s->avctx, AV_LOG_ERROR,
                           "ac-tex damaged at %d %d\n", s->mb_x, s->mb_y);
                    return -1;
                }

                block[scan_table[i]] = level;
                break;
            }

            block[scan_table[i]] = level;
        }
        CLOSE_READER(re, &s->gb);
    }

not_coded:
    if (intra) {
        if (!ctx->use_intra_dc_vlc) {
            block[0] = ff_mpeg4_pred_dc(s, n, block[0], &dc_pred_dir, 0);

            i -= i >> 31;  // if (i == -1) i = 0;
        }

        ff_mpeg4_pred_ac(s, block, n, dc_pred_dir);
        if (s->ac_pred)
            i = 63;  // FIXME not optimal
    }
    s->block_last_index[n] = i;
    return 0;
}

/**
 * decode partition C of one MB.
 * @return <0 if an error occurred
 */
static int mpeg4_decode_partitioned_mb(MpegEncContext *s, int16_t block[6][64])
{
    Mpeg4DecContext *ctx = (Mpeg4DecContext *)s;
    int cbp, mb_type;
    const int xy = s->mb_x + s->mb_y * s->mb_stride;

    mb_type = s->current_picture.mb_type[xy];
    cbp     = s->cbp_table[xy];

    ctx->use_intra_dc_vlc = s->qscale < ctx->intra_dc_threshold;

    if (s->current_picture.qscale_table[xy] != s->qscale)
        ff_set_qscale(s, s->current_picture.qscale_table[xy]);

    if (s->pict_type == AV_PICTURE_TYPE_P ||
        s->pict_type == AV_PICTURE_TYPE_S) {
        int i;
        for (i = 0; i < 4; i++) {
            s->mv[0][i][0] = s->current_picture.motion_val[0][s->block_index[i]][0];
            s->mv[0][i][1] = s->current_picture.motion_val[0][s->block_index[i]][1];
        }
        s->mb_intra = IS_INTRA(mb_type);

        if (IS_SKIP(mb_type)) {
            /* skip mb */
            for (i = 0; i < 6; i++)
                s->block_last_index[i] = -1;
            s->mv_dir  = MV_DIR_FORWARD;
            s->mv_type = MV_TYPE_16X16;
            if (s->pict_type == AV_PICTURE_TYPE_S
                && ctx->vol_sprite_usage == GMC_SPRITE) {
                s->mcsel      = 1;
                s->mb_skipped = 0;
            } else {
                s->mcsel      = 0;
                s->mb_skipped = 1;
            }
        } else if (s->mb_intra) {
            s->ac_pred = IS_ACPRED(s->current_picture.mb_type[xy]);
        } else if (!s->mb_intra) {
            // s->mcsel = 0;  // FIXME do we need to init that?

            s->mv_dir = MV_DIR_FORWARD;
            if (IS_8X8(mb_type)) {
                s->mv_type = MV_TYPE_8X8;
            } else {
                s->mv_type = MV_TYPE_16X16;
            }
        }
    } else { /* I-Frame */
        s->mb_intra = 1;
        s->ac_pred  = IS_ACPRED(s->current_picture.mb_type[xy]);
    }

    if (!IS_SKIP(mb_type)) {
        int i;
        s->bdsp.clear_blocks(s->block[0]);
        /* decode each block */
        for (i = 0; i < 6; i++) {
            if (mpeg4_decode_block(ctx, block[i], i, cbp & 32, s->mb_intra, ctx->rvlc) < 0) {
                av_log(s->avctx, AV_LOG_ERROR,
                       "texture corrupted at %d %d %d\n",
                       s->mb_x, s->mb_y, s->mb_intra);
                return -1;
            }
            cbp += cbp;
        }
    }

    /* per-MB end of slice check */
    if (--s->mb_num_left <= 0) {
        if (mpeg4_is_resync(ctx))
            return SLICE_END;
        else
            return SLICE_NOEND;
    } else {
        if (mpeg4_is_resync(ctx)) {
            const int delta = s->mb_x + 1 == s->mb_width ? 2 : 1;
            if (s->cbp_table[xy + delta])
                return SLICE_END;
        }
        return SLICE_OK;
    }
}

static int mpeg4_decode_mb(MpegEncContext *s, int16_t block[6][64])
{
    Mpeg4DecContext *ctx = (Mpeg4DecContext *)s;
    int cbpc, cbpy, i, cbp, pred_x, pred_y, mx, my, dquant;
    int16_t *mot_val;
    static int8_t quant_tab[4] = { -1, -2, 1, 2 };
    const int xy = s->mb_x + s->mb_y * s->mb_stride;

    av_assert2(s->h263_pred);

    if (s->pict_type == AV_PICTURE_TYPE_P ||
        s->pict_type == AV_PICTURE_TYPE_S) {
        do {
            if (get_bits1(&s->gb)) {
                /* skip mb */
                s->mb_intra = 0;
                for (i = 0; i < 6; i++)
                    s->block_last_index[i] = -1;
                s->mv_dir  = MV_DIR_FORWARD;
                s->mv_type = MV_TYPE_16X16;
                if (s->pict_type == AV_PICTURE_TYPE_S &&
                    ctx->vol_sprite_usage == GMC_SPRITE) {
                    s->current_picture.mb_type[xy] = MB_TYPE_SKIP  |
                                                     MB_TYPE_GMC   |
                                                     MB_TYPE_16x16 |
                                                     MB_TYPE_L0;
                    s->mcsel       = 1;
                    s->mv[0][0][0] = get_amv(ctx, 0);
                    s->mv[0][0][1] = get_amv(ctx, 1);
                    s->mb_skipped  = 0;
                } else {
                    s->current_picture.mb_type[xy] = MB_TYPE_SKIP  |
                                                     MB_TYPE_16x16 |
                                                     MB_TYPE_L0;
                    s->mcsel       = 0;
                    s->mv[0][0][0] = 0;
                    s->mv[0][0][1] = 0;
                    s->mb_skipped  = 1;
                }
                goto end;
            }
            cbpc = get_vlc2(&s->gb, ff_h263_inter_MCBPC_vlc.table, INTER_MCBPC_VLC_BITS, 2);
            if (cbpc < 0) {
                av_log(s->avctx, AV_LOG_ERROR,
                       "mcbpc damaged at %d %d\n", s->mb_x, s->mb_y);
                return -1;
            }
        } while (cbpc == 20);

        s->bdsp.clear_blocks(s->block[0]);
        dquant      = cbpc & 8;
        s->mb_intra = ((cbpc & 4) != 0);
        if (s->mb_intra)
            goto intra;

        if (s->pict_type == AV_PICTURE_TYPE_S &&
            ctx->vol_sprite_usage == GMC_SPRITE && (cbpc & 16) == 0)
            s->mcsel = get_bits1(&s->gb);
        else
            s->mcsel = 0;
        cbpy = get_vlc2(&s->gb, ff_h263_cbpy_vlc.table, CBPY_VLC_BITS, 1) ^ 0x0F;

        cbp = (cbpc & 3) | (cbpy << 2);
        if (dquant)
            ff_set_qscale(s, s->qscale + quant_tab[get_bits(&s->gb, 2)]);
        if ((!s->progressive_sequence) &&
            (cbp || (s->workaround_bugs & FF_BUG_XVID_ILACE)))
            s->interlaced_dct = get_bits1(&s->gb);

        s->mv_dir = MV_DIR_FORWARD;
        if ((cbpc & 16) == 0) {
            if (s->mcsel) {
                s->current_picture.mb_type[xy] = MB_TYPE_GMC   |
                                                 MB_TYPE_16x16 |
                                                 MB_TYPE_L0;
                /* 16x16 global motion prediction */
                s->mv_type     = MV_TYPE_16X16;
                mx             = get_amv(ctx, 0);
                my             = get_amv(ctx, 1);
                s->mv[0][0][0] = mx;
                s->mv[0][0][1] = my;
            } else if ((!s->progressive_sequence) && get_bits1(&s->gb)) {
                s->current_picture.mb_type[xy] = MB_TYPE_16x8 |
                                                 MB_TYPE_L0   |
                                                 MB_TYPE_INTERLACED;
                /* 16x8 field motion prediction */
                s->mv_type = MV_TYPE_FIELD;

                s->field_select[0][0] = get_bits1(&s->gb);
                s->field_select[0][1] = get_bits1(&s->gb);

                ff_h263_pred_motion(s, 0, 0, &pred_x, &pred_y);

                for (i = 0; i < 2; i++) {
                    mx = ff_h263_decode_motion(s, pred_x, s->f_code);
                    if (mx >= 0xffff)
                        return -1;

                    my = ff_h263_decode_motion(s, pred_y / 2, s->f_code);
                    if (my >= 0xffff)
                        return -1;

                    s->mv[0][i][0] = mx;
                    s->mv[0][i][1] = my;
                }
            } else {
                s->current_picture.mb_type[xy] = MB_TYPE_16x16 | MB_TYPE_L0;
                /* 16x16 motion prediction */
                s->mv_type = MV_TYPE_16X16;
                ff_h263_pred_motion(s, 0, 0, &pred_x, &pred_y);
                mx = ff_h263_decode_motion(s, pred_x, s->f_code);

                if (mx >= 0xffff)
                    return -1;

                my = ff_h263_decode_motion(s, pred_y, s->f_code);

                if (my >= 0xffff)
                    return -1;
                s->mv[0][0][0] = mx;
                s->mv[0][0][1] = my;
            }
        } else {
            s->current_picture.mb_type[xy] = MB_TYPE_8x8 | MB_TYPE_L0;
            s->mv_type                     = MV_TYPE_8X8;
            for (i = 0; i < 4; i++) {
                mot_val = ff_h263_pred_motion(s, i, 0, &pred_x, &pred_y);
                mx      = ff_h263_decode_motion(s, pred_x, s->f_code);
                if (mx >= 0xffff)
                    return -1;

                my = ff_h263_decode_motion(s, pred_y, s->f_code);
                if (my >= 0xffff)
                    return -1;
                s->mv[0][i][0] = mx;
                s->mv[0][i][1] = my;
                mot_val[0]     = mx;
                mot_val[1]     = my;
            }
        }
    } else if (s->pict_type == AV_PICTURE_TYPE_B) {
        int modb1;   // first bit of modb
        int modb2;   // second bit of modb
        int mb_type;

        s->mb_intra = 0;  // B-frames never contain intra blocks
        s->mcsel    = 0;  //      ...               true gmc blocks

        if (s->mb_x == 0) {
            for (i = 0; i < 2; i++) {
                s->last_mv[i][0][0] =
                s->last_mv[i][0][1] =
                s->last_mv[i][1][0] =
                s->last_mv[i][1][1] = 0;
            }

            ff_thread_await_progress(&s->next_picture_ptr->tf, s->mb_y, 0);
        }

        /* if we skipped it in the future P Frame than skip it now too */
        s->mb_skipped = s->next_picture.mbskip_table[s->mb_y * s->mb_stride + s->mb_x];  // Note, skiptab=0 if last was GMC

        if (s->mb_skipped) {
            /* skip mb */
            for (i = 0; i < 6; i++)
                s->block_last_index[i] = -1;

            s->mv_dir      = MV_DIR_FORWARD;
            s->mv_type     = MV_TYPE_16X16;
            s->mv[0][0][0] =
            s->mv[0][0][1] =
            s->mv[1][0][0] =
            s->mv[1][0][1] = 0;
            s->current_picture.mb_type[xy] = MB_TYPE_SKIP  |
                                             MB_TYPE_16x16 |
                                             MB_TYPE_L0;
            goto end;
        }

        modb1 = get_bits1(&s->gb);
        if (modb1) {
            // like MB_TYPE_B_DIRECT but no vectors coded
            mb_type = MB_TYPE_DIRECT2 | MB_TYPE_SKIP | MB_TYPE_L0L1;
            cbp     = 0;
        } else {
            modb2   = get_bits1(&s->gb);
            mb_type = get_vlc2(&s->gb, mb_type_b_vlc.table, MB_TYPE_B_VLC_BITS, 1);
            if (mb_type < 0) {
                av_log(s->avctx, AV_LOG_ERROR, "illegal MB_type\n");
                return -1;
            }
            mb_type = mb_type_b_map[mb_type];
            if (modb2) {
                cbp = 0;
            } else {
                s->bdsp.clear_blocks(s->block[0]);
                cbp = get_bits(&s->gb, 6);
            }

            if ((!IS_DIRECT(mb_type)) && cbp) {
                if (get_bits1(&s->gb))
                    ff_set_qscale(s, s->qscale + get_bits1(&s->gb) * 4 - 2);
            }

            if (!s->progressive_sequence) {
                if (cbp)
                    s->interlaced_dct = get_bits1(&s->gb);

                if (!IS_DIRECT(mb_type) && get_bits1(&s->gb)) {
                    mb_type |= MB_TYPE_16x8 | MB_TYPE_INTERLACED;
                    mb_type &= ~MB_TYPE_16x16;

                    if (USES_LIST(mb_type, 0)) {
                        s->field_select[0][0] = get_bits1(&s->gb);
                        s->field_select[0][1] = get_bits1(&s->gb);
                    }
                    if (USES_LIST(mb_type, 1)) {
                        s->field_select[1][0] = get_bits1(&s->gb);
                        s->field_select[1][1] = get_bits1(&s->gb);
                    }
                }
            }

            s->mv_dir = 0;
            if ((mb_type & (MB_TYPE_DIRECT2 | MB_TYPE_INTERLACED)) == 0) {
                s->mv_type = MV_TYPE_16X16;

                if (USES_LIST(mb_type, 0)) {
                    s->mv_dir = MV_DIR_FORWARD;

                    mx = ff_h263_decode_motion(s, s->last_mv[0][0][0], s->f_code);
                    my = ff_h263_decode_motion(s, s->last_mv[0][0][1], s->f_code);
                    s->last_mv[0][1][0] =
                    s->last_mv[0][0][0] =
                    s->mv[0][0][0]      = mx;
                    s->last_mv[0][1][1] =
                    s->last_mv[0][0][1] =
                    s->mv[0][0][1]      = my;
                }

                if (USES_LIST(mb_type, 1)) {
                    s->mv_dir |= MV_DIR_BACKWARD;

                    mx = ff_h263_decode_motion(s, s->last_mv[1][0][0], s->b_code);
                    my = ff_h263_decode_motion(s, s->last_mv[1][0][1], s->b_code);
                    s->last_mv[1][1][0] =
                    s->last_mv[1][0][0] =
                    s->mv[1][0][0]      = mx;
                    s->last_mv[1][1][1] =
                    s->last_mv[1][0][1] =
                    s->mv[1][0][1]      = my;
                }
            } else if (!IS_DIRECT(mb_type)) {
                s->mv_type = MV_TYPE_FIELD;

                if (USES_LIST(mb_type, 0)) {
                    s->mv_dir = MV_DIR_FORWARD;

                    for (i = 0; i < 2; i++) {
                        mx = ff_h263_decode_motion(s, s->last_mv[0][i][0], s->f_code);
                        my = ff_h263_decode_motion(s, s->last_mv[0][i][1] / 2, s->f_code);
                        s->last_mv[0][i][0] =
                        s->mv[0][i][0]      = mx;
                        s->last_mv[0][i][1] = (s->mv[0][i][1] = my) * 2;
                    }
                }

                if (USES_LIST(mb_type, 1)) {
                    s->mv_dir |= MV_DIR_BACKWARD;

                    for (i = 0; i < 2; i++) {
                        mx = ff_h263_decode_motion(s, s->last_mv[1][i][0], s->b_code);
                        my = ff_h263_decode_motion(s, s->last_mv[1][i][1] / 2, s->b_code);
                        s->last_mv[1][i][0] =
                        s->mv[1][i][0]      = mx;
                        s->last_mv[1][i][1] = (s->mv[1][i][1] = my) * 2;
                    }
                }
            }
        }

        if (IS_DIRECT(mb_type)) {
            if (IS_SKIP(mb_type)) {
                mx =
                my = 0;
            } else {
                mx = ff_h263_decode_motion(s, 0, 1);
                my = ff_h263_decode_motion(s, 0, 1);
            }

            s->mv_dir = MV_DIR_FORWARD | MV_DIR_BACKWARD | MV_DIRECT;
            mb_type  |= ff_mpeg4_set_direct_mv(s, mx, my);
        }
        s->current_picture.mb_type[xy] = mb_type;
    } else { /* I-Frame */
        do {
            cbpc = get_vlc2(&s->gb, ff_h263_intra_MCBPC_vlc.table, INTRA_MCBPC_VLC_BITS, 2);
            if (cbpc < 0) {
                av_log(s->avctx, AV_LOG_ERROR,
                       "I cbpc damaged at %d %d\n", s->mb_x, s->mb_y);
                return -1;
            }
        } while (cbpc == 8);

        dquant = cbpc & 4;
        s->mb_intra = 1;

intra:
        s->ac_pred = get_bits1(&s->gb);
        if (s->ac_pred)
            s->current_picture.mb_type[xy] = MB_TYPE_INTRA | MB_TYPE_ACPRED;
        else
            s->current_picture.mb_type[xy] = MB_TYPE_INTRA;

        cbpy = get_vlc2(&s->gb, ff_h263_cbpy_vlc.table, CBPY_VLC_BITS, 1);
        if (cbpy < 0) {
            av_log(s->avctx, AV_LOG_ERROR,
                   "I cbpy damaged at %d %d\n", s->mb_x, s->mb_y);
            return -1;
        }
        cbp = (cbpc & 3) | (cbpy << 2);

        ctx->use_intra_dc_vlc = s->qscale < ctx->intra_dc_threshold;

        if (dquant)
            ff_set_qscale(s, s->qscale + quant_tab[get_bits(&s->gb, 2)]);

        if (!s->progressive_sequence)
            s->interlaced_dct = get_bits1(&s->gb);

        s->bdsp.clear_blocks(s->block[0]);
        /* decode each block */
        for (i = 0; i < 6; i++) {
            if (mpeg4_decode_block(ctx, block[i], i, cbp & 32, 1, 0) < 0)
                return -1;
            cbp += cbp;
        }
        goto end;
    }

    /* decode each block */
    for (i = 0; i < 6; i++) {
        if (mpeg4_decode_block(ctx, block[i], i, cbp & 32, 0, 0) < 0)
            return -1;
        cbp += cbp;
    }

end:
    /* per-MB end of slice check */
    if (s->codec_id == AV_CODEC_ID_MPEG4) {
        int next = mpeg4_is_resync(ctx);
        if (next) {
            if        (s->mb_x + s->mb_y*s->mb_width + 1 >  next && (s->avctx->err_recognition & AV_EF_AGGRESSIVE)) {
                return -1;
            } else if (s->mb_x + s->mb_y*s->mb_width + 1 >= next)
                return SLICE_END;

            if (s->pict_type == AV_PICTURE_TYPE_B) {
                const int delta= s->mb_x + 1 == s->mb_width ? 2 : 1;
                ff_thread_await_progress(&s->next_picture_ptr->tf,
                                         (s->mb_x + delta >= s->mb_width)
                                         ? FFMIN(s->mb_y + 1, s->mb_height - 1)
                                         : s->mb_y, 0);
                if (s->next_picture.mbskip_table[xy + delta])
                    return SLICE_OK;
            }

            return SLICE_END;
        }
    }

    return SLICE_OK;
}

static int mpeg4_decode_gop_header(MpegEncContext *s, GetBitContext *gb)
{
    int hours, minutes, seconds;

    if (!show_bits(gb, 23)) {
        av_log(s->avctx, AV_LOG_WARNING, "GOP header invalid\n");
        return -1;
    }

    hours   = get_bits(gb, 5);
    minutes = get_bits(gb, 6);
    skip_bits1(gb);
    seconds = get_bits(gb, 6);

    s->time_base = seconds + 60*(minutes + 60*hours);

    skip_bits1(gb);
    skip_bits1(gb);

    return 0;
}

static int mpeg4_decode_profile_level(MpegEncContext *s, GetBitContext *gb)
{

    s->avctx->profile = get_bits(gb, 4);
    s->avctx->level   = get_bits(gb, 4);

    // for Simple profile, level 0
    if (s->avctx->profile == 0 && s->avctx->level == 8) {
        s->avctx->level = 0;
    }

    return 0;
}

static int decode_vol_header(Mpeg4DecContext *ctx, GetBitContext *gb)
{
    MpegEncContext *s = &ctx->m;
    int width, height, vo_ver_id;

    /* vol header */
    skip_bits(gb, 1);                   /* random access */
    s->vo_type = get_bits(gb, 8);
    if (get_bits1(gb) != 0) {           /* is_ol_id */
        vo_ver_id = get_bits(gb, 4);    /* vo_ver_id */
        skip_bits(gb, 3);               /* vo_priority */
    } else {
        vo_ver_id = 1;
    }
    s->aspect_ratio_info = get_bits(gb, 4);
    if (s->aspect_ratio_info == FF_ASPECT_EXTENDED) {
        s->avctx->sample_aspect_ratio.num = get_bits(gb, 8);  // par_width
        s->avctx->sample_aspect_ratio.den = get_bits(gb, 8);  // par_height
    } else {
        s->avctx->sample_aspect_ratio = ff_h263_pixel_aspect[s->aspect_ratio_info];
    }

    if ((ctx->vol_control_parameters = get_bits1(gb))) { /* vol control parameter */
        int chroma_format = get_bits(gb, 2);
        if (chroma_format != CHROMA_420)
            av_log(s->avctx, AV_LOG_ERROR, "illegal chroma format\n");

        s->low_delay = get_bits1(gb);
        if (get_bits1(gb)) {    /* vbv parameters */
            get_bits(gb, 15);   /* first_half_bitrate */
            skip_bits1(gb);     /* marker */
            get_bits(gb, 15);   /* latter_half_bitrate */
            skip_bits1(gb);     /* marker */
            get_bits(gb, 15);   /* first_half_vbv_buffer_size */
            skip_bits1(gb);     /* marker */
            get_bits(gb, 3);    /* latter_half_vbv_buffer_size */
            get_bits(gb, 11);   /* first_half_vbv_occupancy */
            skip_bits1(gb);     /* marker */
            get_bits(gb, 15);   /* latter_half_vbv_occupancy */
            skip_bits1(gb);     /* marker */
        }
    } else {
        /* is setting low delay flag only once the smartest thing to do?
         * low delay detection won't be overridden. */
        if (s->picture_number == 0)
            s->low_delay = 0;
    }

    ctx->shape = get_bits(gb, 2); /* vol shape */
    if (ctx->shape != RECT_SHAPE)
        av_log(s->avctx, AV_LOG_ERROR, "only rectangular vol supported\n");
    if (ctx->shape == GRAY_SHAPE && vo_ver_id != 1) {
        av_log(s->avctx, AV_LOG_ERROR, "Gray shape not supported\n");
        skip_bits(gb, 4);  /* video_object_layer_shape_extension */
    }

    check_marker(gb, "before time_increment_resolution");

    s->avctx->time_base.den = get_bits(gb, 16);
    if (!s->avctx->time_base.den) {
        av_log(s->avctx, AV_LOG_ERROR, "time_base.den==0\n");
        s->avctx->time_base.num = 0;
        return -1;
    }

    ctx->time_increment_bits = av_log2(s->avctx->time_base.den - 1) + 1;
    if (ctx->time_increment_bits < 1)
        ctx->time_increment_bits = 1;

    check_marker(gb, "before fixed_vop_rate");

    if (get_bits1(gb) != 0)     /* fixed_vop_rate  */
        s->avctx->time_base.num = get_bits(gb, ctx->time_increment_bits);
    else
        s->avctx->time_base.num = 1;

    ctx->t_frame = 0;

    if (ctx->shape != BIN_ONLY_SHAPE) {
        if (ctx->shape == RECT_SHAPE) {
            check_marker(gb, "before width");
            width = get_bits(gb, 13);
            check_marker(gb, "before height");
            height = get_bits(gb, 13);
            check_marker(gb, "after height");
            if (width && height &&  /* they should be non zero but who knows */
                !(s->width && s->codec_tag == AV_RL32("MP4S"))) {
                if (s->width && s->height &&
                    (s->width != width || s->height != height))
                    s->context_reinit = 1;
                s->width  = width;
                s->height = height;
            }
        }

        s->progressive_sequence  =
        s->progressive_frame     = get_bits1(gb) ^ 1;
        s->interlaced_dct        = 0;
        if (!get_bits1(gb) && (s->avctx->debug & FF_DEBUG_PICT_INFO))
            av_log(s->avctx, AV_LOG_INFO,           /* OBMC Disable */
                   "MPEG4 OBMC not supported (very likely buggy encoder)\n");
        if (vo_ver_id == 1)
            ctx->vol_sprite_usage = get_bits1(gb);    /* vol_sprite_usage */
        else
            ctx->vol_sprite_usage = get_bits(gb, 2);  /* vol_sprite_usage */

        if (ctx->vol_sprite_usage == STATIC_SPRITE)
            av_log(s->avctx, AV_LOG_ERROR, "Static Sprites not supported\n");
        if (ctx->vol_sprite_usage == STATIC_SPRITE ||
            ctx->vol_sprite_usage == GMC_SPRITE) {
            if (ctx->vol_sprite_usage == STATIC_SPRITE) {
                skip_bits(gb, 13); // sprite_width
                skip_bits1(gb); /* marker */
                skip_bits(gb, 13); // sprite_height
                skip_bits1(gb); /* marker */
                skip_bits(gb, 13); // sprite_left
                skip_bits1(gb); /* marker */
                skip_bits(gb, 13); // sprite_top
                skip_bits1(gb); /* marker */
            }
            ctx->num_sprite_warping_points = get_bits(gb, 6);
            if (ctx->num_sprite_warping_points > 3) {
                av_log(s->avctx, AV_LOG_ERROR,
                       "%d sprite_warping_points\n",
                       ctx->num_sprite_warping_points);
                ctx->num_sprite_warping_points = 0;
                return -1;
            }
            s->sprite_warping_accuracy  = get_bits(gb, 2);
            ctx->sprite_brightness_change = get_bits1(gb);
            if (ctx->vol_sprite_usage == STATIC_SPRITE)
                skip_bits1(gb); // low_latency_sprite
        }
        // FIXME sadct disable bit if verid!=1 && shape not rect

        if (get_bits1(gb) == 1) {                   /* not_8_bit */
            s->quant_precision = get_bits(gb, 4);   /* quant_precision */
            if (get_bits(gb, 4) != 8)               /* bits_per_pixel */
                av_log(s->avctx, AV_LOG_ERROR, "N-bit not supported\n");
            if (s->quant_precision != 5)
                av_log(s->avctx, AV_LOG_ERROR,
                       "quant precision %d\n", s->quant_precision);
            if (s->quant_precision<3 || s->quant_precision>9) {
                s->quant_precision = 5;
            }
        } else {
            s->quant_precision = 5;
        }

        // FIXME a bunch of grayscale shape things

        if ((s->mpeg_quant = get_bits1(gb))) { /* vol_quant_type */
            int i, v;

            /* load default matrixes */
            for (i = 0; i < 64; i++) {
                int j = s->idsp.idct_permutation[i];
                v = ff_mpeg4_default_intra_matrix[i];
                s->intra_matrix[j]        = v;
                s->chroma_intra_matrix[j] = v;

                v = ff_mpeg4_default_non_intra_matrix[i];
                s->inter_matrix[j]        = v;
                s->chroma_inter_matrix[j] = v;
            }

            /* load custom intra matrix */
            if (get_bits1(gb)) {
                int last = 0;
                for (i = 0; i < 64; i++) {
                    int j;
                    v = get_bits(gb, 8);
                    if (v == 0)
                        break;

                    last = v;
                    j = s->idsp.idct_permutation[ff_zigzag_direct[i]];
                    s->intra_matrix[j]        = last;
                    s->chroma_intra_matrix[j] = last;
                }

                /* replicate last value */
                for (; i < 64; i++) {
                    int j = s->idsp.idct_permutation[ff_zigzag_direct[i]];
                    s->intra_matrix[j]        = last;
                    s->chroma_intra_matrix[j] = last;
                }
            }

            /* load custom non intra matrix */
            if (get_bits1(gb)) {
                int last = 0;
                for (i = 0; i < 64; i++) {
                    int j;
                    v = get_bits(gb, 8);
                    if (v == 0)
                        break;

                    last = v;
                    j = s->idsp.idct_permutation[ff_zigzag_direct[i]];
                    s->inter_matrix[j]        = v;
                    s->chroma_inter_matrix[j] = v;
                }

                /* replicate last value */
                for (; i < 64; i++) {
                    int j = s->idsp.idct_permutation[ff_zigzag_direct[i]];
                    s->inter_matrix[j]        = last;
                    s->chroma_inter_matrix[j] = last;
                }
            }

            // FIXME a bunch of grayscale shape things
        }

        if (vo_ver_id != 1)
            s->quarter_sample = get_bits1(gb);
        else
            s->quarter_sample = 0;

        if (get_bits_left(gb) < 4) {
            av_log(s->avctx, AV_LOG_ERROR, "VOL Header truncated\n");
            return AVERROR_INVALIDDATA;
        }

        if (!get_bits1(gb)) {
            int pos               = get_bits_count(gb);
            int estimation_method = get_bits(gb, 2);
            if (estimation_method < 2) {
                if (!get_bits1(gb)) {
                    ctx->cplx_estimation_trash_i += 8 * get_bits1(gb);  /* opaque */
                    ctx->cplx_estimation_trash_i += 8 * get_bits1(gb);  /* transparent */
                    ctx->cplx_estimation_trash_i += 8 * get_bits1(gb);  /* intra_cae */
                    ctx->cplx_estimation_trash_i += 8 * get_bits1(gb);  /* inter_cae */
                    ctx->cplx_estimation_trash_i += 8 * get_bits1(gb);  /* no_update */
                    ctx->cplx_estimation_trash_i += 8 * get_bits1(gb);  /* upampling */
                }
                if (!get_bits1(gb)) {
                    ctx->cplx_estimation_trash_i += 8 * get_bits1(gb);  /* intra_blocks */
                    ctx->cplx_estimation_trash_p += 8 * get_bits1(gb);  /* inter_blocks */
                    ctx->cplx_estimation_trash_p += 8 * get_bits1(gb);  /* inter4v_blocks */
                    ctx->cplx_estimation_trash_i += 8 * get_bits1(gb);  /* not coded blocks */
                }
                if (!check_marker(gb, "in complexity estimation part 1")) {
                    skip_bits_long(gb, pos - get_bits_count(gb));
                    goto no_cplx_est;
                }
                if (!get_bits1(gb)) {
                    ctx->cplx_estimation_trash_i += 8 * get_bits1(gb);  /* dct_coeffs */
                    ctx->cplx_estimation_trash_i += 8 * get_bits1(gb);  /* dct_lines */
                    ctx->cplx_estimation_trash_i += 8 * get_bits1(gb);  /* vlc_syms */
                    ctx->cplx_estimation_trash_i += 4 * get_bits1(gb);  /* vlc_bits */
                }
                if (!get_bits1(gb)) {
                    ctx->cplx_estimation_trash_p += 8 * get_bits1(gb);  /* apm */
                    ctx->cplx_estimation_trash_p += 8 * get_bits1(gb);  /* npm */
                    ctx->cplx_estimation_trash_b += 8 * get_bits1(gb);  /* interpolate_mc_q */
                    ctx->cplx_estimation_trash_p += 8 * get_bits1(gb);  /* forwback_mc_q */
                    ctx->cplx_estimation_trash_p += 8 * get_bits1(gb);  /* halfpel2 */
                    ctx->cplx_estimation_trash_p += 8 * get_bits1(gb);  /* halfpel4 */
                }
                if (!check_marker(gb, "in complexity estimation part 2")) {
                    skip_bits_long(gb, pos - get_bits_count(gb));
                    goto no_cplx_est;
                }
                if (estimation_method == 1) {
                    ctx->cplx_estimation_trash_i += 8 * get_bits1(gb);  /* sadct */
                    ctx->cplx_estimation_trash_p += 8 * get_bits1(gb);  /* qpel */
                }
            } else
                av_log(s->avctx, AV_LOG_ERROR,
                       "Invalid Complexity estimation method %d\n",
                       estimation_method);
        } else {

no_cplx_est:
            ctx->cplx_estimation_trash_i =
            ctx->cplx_estimation_trash_p =
            ctx->cplx_estimation_trash_b = 0;
        }

        ctx->resync_marker = !get_bits1(gb); /* resync_marker_disabled */

        s->data_partitioning = get_bits1(gb);
        if (s->data_partitioning)
            ctx->rvlc = get_bits1(gb);

        if (vo_ver_id != 1) {
            ctx->new_pred = get_bits1(gb);
            if (ctx->new_pred) {
                av_log(s->avctx, AV_LOG_ERROR, "new pred not supported\n");
                skip_bits(gb, 2); /* requested upstream message type */
                skip_bits1(gb);   /* newpred segment type */
            }
            if (get_bits1(gb)) // reduced_res_vop
                av_log(s->avctx, AV_LOG_ERROR,
                       "reduced resolution VOP not supported\n");
        } else {
            ctx->new_pred = 0;
        }

        ctx->scalability = get_bits1(gb);

        if (ctx->scalability) {
            GetBitContext bak = *gb;
            int h_sampling_factor_n;
            int h_sampling_factor_m;
            int v_sampling_factor_n;
            int v_sampling_factor_m;

            skip_bits1(gb);    // hierarchy_type
            skip_bits(gb, 4);  /* ref_layer_id */
            skip_bits1(gb);    /* ref_layer_sampling_dir */
            h_sampling_factor_n = get_bits(gb, 5);
            h_sampling_factor_m = get_bits(gb, 5);
            v_sampling_factor_n = get_bits(gb, 5);
            v_sampling_factor_m = get_bits(gb, 5);
            ctx->enhancement_type = get_bits1(gb);

            if (h_sampling_factor_n == 0 || h_sampling_factor_m == 0 ||
                v_sampling_factor_n == 0 || v_sampling_factor_m == 0) {
                /* illegal scalability header (VERY broken encoder),
                 * trying to workaround */
                ctx->scalability = 0;
                *gb            = bak;
            } else
                av_log(s->avctx, AV_LOG_ERROR, "scalability not supported\n");

            // bin shape stuff FIXME
        }
    }

    if (s->avctx->debug&FF_DEBUG_PICT_INFO) {
        av_log(s->avctx, AV_LOG_DEBUG, "tb %d/%d, tincrbits:%d, qp_prec:%d, ps:%d,  %s%s%s%s\n",
               s->avctx->time_base.num, s->avctx->time_base.den,
               ctx->time_increment_bits,
               s->quant_precision,
               s->progressive_sequence,
               ctx->scalability ? "scalability " :"" , s->quarter_sample ? "qpel " : "",
               s->data_partitioning ? "partition " : "", ctx->rvlc ? "rvlc " : ""
        );
    }

    return 0;
}

/**
 * Decode the user data stuff in the header.
 * Also initializes divx/xvid/lavc_version/build.
 */
static int decode_user_data(Mpeg4DecContext *ctx, GetBitContext *gb)
{
    MpegEncContext *s = &ctx->m;
    char buf[256];
    int i;
    int e;
    int ver = 0, build = 0, ver2 = 0, ver3 = 0;
    char last;

    for (i = 0; i < 255 && get_bits_count(gb) < gb->size_in_bits; i++) {
        if (show_bits(gb, 23) == 0)
            break;
        buf[i] = get_bits(gb, 8);
    }
    buf[i] = 0;

    /* divx detection */
    e = sscanf(buf, "DivX%dBuild%d%c", &ver, &build, &last);
    if (e < 2)
        e = sscanf(buf, "DivX%db%d%c", &ver, &build, &last);
    if (e >= 2) {
        ctx->divx_version = ver;
        ctx->divx_build   = build;
        s->divx_packed  = e == 3 && last == 'p';
        if (s->divx_packed && !ctx->showed_packed_warning) {
            av_log(s->avctx, AV_LOG_INFO, "Video uses a non-standard and "
                   "wasteful way to store B-frames ('packed B-frames'). "
                   "Consider using a tool like VirtualDub or avidemux to fix it.\n");
            ctx->showed_packed_warning = 1;
        }
    }

    /* libavcodec detection */
    e = sscanf(buf, "FFmpe%*[^b]b%d", &build) + 3;
    if (e != 4)
        e = sscanf(buf, "FFmpeg v%d.%d.%d / libavcodec build: %d", &ver, &ver2, &ver3, &build);
    if (e != 4) {
        e = sscanf(buf, "Lavc%d.%d.%d", &ver, &ver2, &ver3) + 1;
        if (e > 1)
            build = (ver << 16) + (ver2 << 8) + ver3;
    }
    if (e != 4) {
        if (strcmp(buf, "ffmpeg") == 0)
            ctx->lavc_build = 4600;
    }
    if (e == 4)
        ctx->lavc_build = build;

    /* Xvid detection */
    e = sscanf(buf, "XviD%d", &build);
    if (e == 1)
        ctx->xvid_build = build;

    return 0;
}

int ff_mpeg4_workaround_bugs(AVCodecContext *avctx)
{
    Mpeg4DecContext *ctx = avctx->priv_data;
    MpegEncContext *s = &ctx->m;

    if (ctx->xvid_build == -1 && ctx->divx_version == -1 && ctx->lavc_build == -1) {
        if (s->stream_codec_tag == AV_RL32("XVID") ||
            s->codec_tag        == AV_RL32("XVID") ||
            s->codec_tag        == AV_RL32("XVIX") ||
            s->codec_tag        == AV_RL32("RMP4") ||
            s->codec_tag        == AV_RL32("ZMP4") ||
            s->codec_tag        == AV_RL32("SIPP"))
            ctx->xvid_build = 0;
    }

    if (ctx->xvid_build == -1 && ctx->divx_version == -1 && ctx->lavc_build == -1)
        if (s->codec_tag == AV_RL32("DIVX") && s->vo_type == 0 &&
            ctx->vol_control_parameters == 0)
            ctx->divx_version = 400;  // divx 4

    if (ctx->xvid_build >= 0 && ctx->divx_version >= 0) {
        ctx->divx_version =
        ctx->divx_build   = -1;
    }

<<<<<<< HEAD
    if (s->workaround_bugs & FF_BUG_AUTODETECT) {
        if (s->codec_tag == AV_RL32("XVIX"))
            s->workaround_bugs |= FF_BUG_XVID_ILACE;

        if (s->codec_tag == AV_RL32("UMP4"))
            s->workaround_bugs |= FF_BUG_UMP4;

        if (ctx->divx_version >= 500 && ctx->divx_build < 1814)
            s->workaround_bugs |= FF_BUG_QPEL_CHROMA;

        if (ctx->divx_version > 502 && ctx->divx_build < 1814)
            s->workaround_bugs |= FF_BUG_QPEL_CHROMA2;

        if (ctx->xvid_build <= 3U)
            s->padding_bug_score = 256 * 256 * 256 * 64;

        if (ctx->xvid_build <= 1U)
            s->workaround_bugs |= FF_BUG_QPEL_CHROMA;

        if (ctx->xvid_build <= 12U)
            s->workaround_bugs |= FF_BUG_EDGE;

        if (ctx->xvid_build <= 32U)
            s->workaround_bugs |= FF_BUG_DC_CLIP;

#define SET_QPEL_FUNC(postfix1, postfix2)                           \
    s->qdsp.put_        ## postfix1 = ff_put_        ## postfix2;   \
    s->qdsp.put_no_rnd_ ## postfix1 = ff_put_no_rnd_ ## postfix2;   \
    s->qdsp.avg_        ## postfix1 = ff_avg_        ## postfix2;

        if (ctx->lavc_build < 4653U)
            s->workaround_bugs |= FF_BUG_STD_QPEL;

        if (ctx->lavc_build < 4655U)
            s->workaround_bugs |= FF_BUG_DIRECT_BLOCKSIZE;

        if (ctx->lavc_build < 4670U)
            s->workaround_bugs |= FF_BUG_EDGE;

        if (ctx->lavc_build <= 4712U)
            s->workaround_bugs |= FF_BUG_DC_CLIP;

        if (ctx->divx_version >= 0)
            s->workaround_bugs |= FF_BUG_DIRECT_BLOCKSIZE;
        if (ctx->divx_version == 501 && ctx->divx_build == 20020416)
            s->padding_bug_score = 256 * 256 * 256 * 64;

        if (ctx->divx_version < 500U)
            s->workaround_bugs |= FF_BUG_EDGE;

        if (ctx->divx_version >= 0)
            s->workaround_bugs |= FF_BUG_HPEL_CHROMA;
    }

    if (s->workaround_bugs & FF_BUG_STD_QPEL) {
        SET_QPEL_FUNC(qpel_pixels_tab[0][5], qpel16_mc11_old_c)
        SET_QPEL_FUNC(qpel_pixels_tab[0][7], qpel16_mc31_old_c)
        SET_QPEL_FUNC(qpel_pixels_tab[0][9], qpel16_mc12_old_c)
        SET_QPEL_FUNC(qpel_pixels_tab[0][11], qpel16_mc32_old_c)
        SET_QPEL_FUNC(qpel_pixels_tab[0][13], qpel16_mc13_old_c)
        SET_QPEL_FUNC(qpel_pixels_tab[0][15], qpel16_mc33_old_c)

        SET_QPEL_FUNC(qpel_pixels_tab[1][5], qpel8_mc11_old_c)
        SET_QPEL_FUNC(qpel_pixels_tab[1][7], qpel8_mc31_old_c)
        SET_QPEL_FUNC(qpel_pixels_tab[1][9], qpel8_mc12_old_c)
        SET_QPEL_FUNC(qpel_pixels_tab[1][11], qpel8_mc32_old_c)
        SET_QPEL_FUNC(qpel_pixels_tab[1][13], qpel8_mc13_old_c)
        SET_QPEL_FUNC(qpel_pixels_tab[1][15], qpel8_mc33_old_c)
    }

    if (avctx->debug & FF_DEBUG_BUGS)
        av_log(s->avctx, AV_LOG_DEBUG,
               "bugs: %X lavc_build:%d xvid_build:%d divx_version:%d divx_build:%d %s\n",
               s->workaround_bugs, ctx->lavc_build, ctx->xvid_build,
               ctx->divx_version, ctx->divx_build, s->divx_packed ? "p" : "");

#if HAVE_MMX
    if (CONFIG_MPEG4_DECODER && ctx->xvid_build >= 0 &&
        s->codec_id == AV_CODEC_ID_MPEG4 &&
        avctx->idct_algo == FF_IDCT_AUTO &&
        (av_get_cpu_flags() & AV_CPU_FLAG_MMX)) {
        avctx->idct_algo = FF_IDCT_XVID;
        ff_mpv_idct_init(s);
        return 1;
    }
#endif
=======
    if (CONFIG_MPEG4_DECODER && ctx->xvid_build >= 0)
        ff_xvid_idct_init(&s->idsp, s->avctx);
>>>>>>> dcb7c868

    return 0;
}

static int decode_vop_header(Mpeg4DecContext *ctx, GetBitContext *gb)
{
    MpegEncContext *s = &ctx->m;
    int time_incr, time_increment;
    int64_t pts;

    s->pict_type = get_bits(gb, 2) + AV_PICTURE_TYPE_I;        /* pict type: I = 0 , P = 1 */
    if (s->pict_type == AV_PICTURE_TYPE_B && s->low_delay &&
        ctx->vol_control_parameters == 0 && !(s->flags & CODEC_FLAG_LOW_DELAY)) {
        av_log(s->avctx, AV_LOG_ERROR, "low_delay flag incorrectly, clearing it\n");
        s->low_delay = 0;
    }

    s->partitioned_frame = s->data_partitioning && s->pict_type != AV_PICTURE_TYPE_B;
    if (s->partitioned_frame)
        s->decode_mb = mpeg4_decode_partitioned_mb;
    else
        s->decode_mb = mpeg4_decode_mb;

    time_incr = 0;
    while (get_bits1(gb) != 0)
        time_incr++;

    check_marker(gb, "before time_increment");

    if (ctx->time_increment_bits == 0 ||
        !(show_bits(gb, ctx->time_increment_bits + 1) & 1)) {
        av_log(s->avctx, AV_LOG_ERROR,
               "hmm, seems the headers are not complete, trying to guess time_increment_bits\n");

        for (ctx->time_increment_bits = 1;
             ctx->time_increment_bits < 16;
             ctx->time_increment_bits++) {
            if (s->pict_type == AV_PICTURE_TYPE_P ||
                (s->pict_type == AV_PICTURE_TYPE_S &&
                 ctx->vol_sprite_usage == GMC_SPRITE)) {
                if ((show_bits(gb, ctx->time_increment_bits + 6) & 0x37) == 0x30)
                    break;
            } else if ((show_bits(gb, ctx->time_increment_bits + 5) & 0x1F) == 0x18)
                break;
        }

        av_log(s->avctx, AV_LOG_ERROR,
               "my guess is %d bits ;)\n", ctx->time_increment_bits);
        if (s->avctx->time_base.den && 4*s->avctx->time_base.den < 1<<ctx->time_increment_bits) {
            s->avctx->time_base.den = 1<<ctx->time_increment_bits;
        }
    }

    if (IS_3IV1)
        time_increment = get_bits1(gb);        // FIXME investigate further
    else
        time_increment = get_bits(gb, ctx->time_increment_bits);

    if (s->pict_type != AV_PICTURE_TYPE_B) {
        s->last_time_base = s->time_base;
        s->time_base     += time_incr;
        s->time = s->time_base * s->avctx->time_base.den + time_increment;
        if (s->workaround_bugs & FF_BUG_UMP4) {
            if (s->time < s->last_non_b_time) {
                /* header is not mpeg-4-compatible, broken encoder,
                 * trying to workaround */
                s->time_base++;
                s->time += s->avctx->time_base.den;
            }
        }
        s->pp_time         = s->time - s->last_non_b_time;
        s->last_non_b_time = s->time;
    } else {
        s->time    = (s->last_time_base + time_incr) * s->avctx->time_base.den + time_increment;
        s->pb_time = s->pp_time - (s->last_non_b_time - s->time);
        if (s->pp_time <= s->pb_time ||
            s->pp_time <= s->pp_time - s->pb_time ||
            s->pp_time <= 0) {
            /* messed up order, maybe after seeking? skipping current b-frame */
            return FRAME_SKIPPED;
        }
        ff_mpeg4_init_direct_mv(s);

        if (ctx->t_frame == 0)
            ctx->t_frame = s->pb_time;
        if (ctx->t_frame == 0)
            ctx->t_frame = 1;  // 1/0 protection
        s->pp_field_time = (ROUNDED_DIV(s->last_non_b_time, ctx->t_frame) -
                            ROUNDED_DIV(s->last_non_b_time - s->pp_time, ctx->t_frame)) * 2;
        s->pb_field_time = (ROUNDED_DIV(s->time, ctx->t_frame) -
                            ROUNDED_DIV(s->last_non_b_time - s->pp_time, ctx->t_frame)) * 2;
        if (s->pp_field_time <= s->pb_field_time || s->pb_field_time <= 1) {
            s->pb_field_time = 2;
            s->pp_field_time = 4;
            if (!s->progressive_sequence)
                return FRAME_SKIPPED;
        }
    }

    if (s->avctx->time_base.num)
        pts = ROUNDED_DIV(s->time, s->avctx->time_base.num);
    else
        pts = AV_NOPTS_VALUE;
    if (s->avctx->debug&FF_DEBUG_PTS)
        av_log(s->avctx, AV_LOG_DEBUG, "MPEG4 PTS: %"PRId64"\n",
               pts);

    check_marker(gb, "before vop_coded");

    /* vop coded */
    if (get_bits1(gb) != 1) {
        if (s->avctx->debug & FF_DEBUG_PICT_INFO)
            av_log(s->avctx, AV_LOG_ERROR, "vop not coded\n");
        return FRAME_SKIPPED;
    }
    if (ctx->new_pred)
        decode_new_pred(ctx, gb);

    if (ctx->shape != BIN_ONLY_SHAPE &&
                    (s->pict_type == AV_PICTURE_TYPE_P ||
                     (s->pict_type == AV_PICTURE_TYPE_S &&
                      ctx->vol_sprite_usage == GMC_SPRITE))) {
        /* rounding type for motion estimation */
        s->no_rounding = get_bits1(gb);
    } else {
        s->no_rounding = 0;
    }
    // FIXME reduced res stuff

    if (ctx->shape != RECT_SHAPE) {
        if (ctx->vol_sprite_usage != 1 || s->pict_type != AV_PICTURE_TYPE_I) {
            skip_bits(gb, 13);  /* width */
            skip_bits1(gb);     /* marker */
            skip_bits(gb, 13);  /* height */
            skip_bits1(gb);     /* marker */
            skip_bits(gb, 13);  /* hor_spat_ref */
            skip_bits1(gb);     /* marker */
            skip_bits(gb, 13);  /* ver_spat_ref */
        }
        skip_bits1(gb);         /* change_CR_disable */

        if (get_bits1(gb) != 0)
            skip_bits(gb, 8);   /* constant_alpha_value */
    }

    // FIXME complexity estimation stuff

    if (ctx->shape != BIN_ONLY_SHAPE) {
        skip_bits_long(gb, ctx->cplx_estimation_trash_i);
        if (s->pict_type != AV_PICTURE_TYPE_I)
            skip_bits_long(gb, ctx->cplx_estimation_trash_p);
        if (s->pict_type == AV_PICTURE_TYPE_B)
            skip_bits_long(gb, ctx->cplx_estimation_trash_b);

        if (get_bits_left(gb) < 3) {
            av_log(s->avctx, AV_LOG_ERROR, "Header truncated\n");
            return -1;
        }
        ctx->intra_dc_threshold = ff_mpeg4_dc_threshold[get_bits(gb, 3)];
        if (!s->progressive_sequence) {
            s->top_field_first = get_bits1(gb);
            s->alternate_scan  = get_bits1(gb);
        } else
            s->alternate_scan = 0;
    }

    if (s->alternate_scan) {
        ff_init_scantable(s->idsp.idct_permutation, &s->inter_scantable,   ff_alternate_vertical_scan);
        ff_init_scantable(s->idsp.idct_permutation, &s->intra_scantable,   ff_alternate_vertical_scan);
        ff_init_scantable(s->idsp.idct_permutation, &s->intra_h_scantable, ff_alternate_vertical_scan);
        ff_init_scantable(s->idsp.idct_permutation, &s->intra_v_scantable, ff_alternate_vertical_scan);
    } else {
        ff_init_scantable(s->idsp.idct_permutation, &s->inter_scantable,   ff_zigzag_direct);
        ff_init_scantable(s->idsp.idct_permutation, &s->intra_scantable,   ff_zigzag_direct);
        ff_init_scantable(s->idsp.idct_permutation, &s->intra_h_scantable, ff_alternate_horizontal_scan);
        ff_init_scantable(s->idsp.idct_permutation, &s->intra_v_scantable, ff_alternate_vertical_scan);
    }

    if (s->pict_type == AV_PICTURE_TYPE_S &&
        (ctx->vol_sprite_usage == STATIC_SPRITE ||
         ctx->vol_sprite_usage == GMC_SPRITE)) {
        if (mpeg4_decode_sprite_trajectory(ctx, gb) < 0)
            return AVERROR_INVALIDDATA;
        if (ctx->sprite_brightness_change)
            av_log(s->avctx, AV_LOG_ERROR,
                   "sprite_brightness_change not supported\n");
        if (ctx->vol_sprite_usage == STATIC_SPRITE)
            av_log(s->avctx, AV_LOG_ERROR, "static sprite not supported\n");
    }

    if (ctx->shape != BIN_ONLY_SHAPE) {
        s->chroma_qscale = s->qscale = get_bits(gb, s->quant_precision);
        if (s->qscale == 0) {
            av_log(s->avctx, AV_LOG_ERROR,
                   "Error, header damaged or not MPEG4 header (qscale=0)\n");
            return -1;  // makes no sense to continue, as there is nothing left from the image then
        }

        if (s->pict_type != AV_PICTURE_TYPE_I) {
            s->f_code = get_bits(gb, 3);        /* fcode_for */
            if (s->f_code == 0) {
                av_log(s->avctx, AV_LOG_ERROR,
                       "Error, header damaged or not MPEG4 header (f_code=0)\n");
                s->f_code = 1;
                return -1;  // makes no sense to continue, as there is nothing left from the image then
            }
        } else
            s->f_code = 1;

        if (s->pict_type == AV_PICTURE_TYPE_B) {
            s->b_code = get_bits(gb, 3);
            if (s->b_code == 0) {
                av_log(s->avctx, AV_LOG_ERROR,
                       "Error, header damaged or not MPEG4 header (b_code=0)\n");
                s->b_code=1;
                return -1; // makes no sense to continue, as the MV decoding will break very quickly
            }
        } else
            s->b_code = 1;

        if (s->avctx->debug & FF_DEBUG_PICT_INFO) {
            av_log(s->avctx, AV_LOG_DEBUG,
                   "qp:%d fc:%d,%d %s size:%d pro:%d alt:%d top:%d %spel part:%d resync:%d w:%d a:%d rnd:%d vot:%d%s dc:%d ce:%d/%d/%d time:%"PRId64" tincr:%d\n",
                   s->qscale, s->f_code, s->b_code,
                   s->pict_type == AV_PICTURE_TYPE_I ? "I" : (s->pict_type == AV_PICTURE_TYPE_P ? "P" : (s->pict_type == AV_PICTURE_TYPE_B ? "B" : "S")),
                   gb->size_in_bits,s->progressive_sequence, s->alternate_scan,
                   s->top_field_first, s->quarter_sample ? "q" : "h",
                   s->data_partitioning, ctx->resync_marker,
                   ctx->num_sprite_warping_points, s->sprite_warping_accuracy,
                   1 - s->no_rounding, s->vo_type,
                   ctx->vol_control_parameters ? " VOLC" : " ", ctx->intra_dc_threshold,
                   ctx->cplx_estimation_trash_i, ctx->cplx_estimation_trash_p,
                   ctx->cplx_estimation_trash_b,
                   s->time,
                   time_increment
                  );
        }

        if (!ctx->scalability) {
            if (ctx->shape != RECT_SHAPE && s->pict_type != AV_PICTURE_TYPE_I)
                skip_bits1(gb);  // vop shape coding type
        } else {
            if (ctx->enhancement_type) {
                int load_backward_shape = get_bits1(gb);
                if (load_backward_shape)
                    av_log(s->avctx, AV_LOG_ERROR,
                           "load backward shape isn't supported\n");
            }
            skip_bits(gb, 2);  // ref_select_code
        }
    }
    /* detect buggy encoders which don't set the low_delay flag
     * (divx4/xvid/opendivx). Note we cannot detect divx5 without b-frames
     * easily (although it's buggy too) */
    if (s->vo_type == 0 && ctx->vol_control_parameters == 0 &&
        ctx->divx_version == -1 && s->picture_number == 0) {
        av_log(s->avctx, AV_LOG_WARNING,
               "looks like this file was encoded with (divx4/(old)xvid/opendivx) -> forcing low_delay flag\n");
        s->low_delay = 1;
    }

    s->picture_number++;  // better than pic number==0 always ;)

    // FIXME add short header support
    s->y_dc_scale_table = ff_mpeg4_y_dc_scale_table;
    s->c_dc_scale_table = ff_mpeg4_c_dc_scale_table;

    if (s->workaround_bugs & FF_BUG_EDGE) {
        s->h_edge_pos = s->width;
        s->v_edge_pos = s->height;
    }
    return 0;
}

/**
 * Decode mpeg4 headers.
 * @return <0 if no VOP found (or a damaged one)
 *         FRAME_SKIPPED if a not coded VOP is found
 *         0 if a VOP is found
 */
int ff_mpeg4_decode_picture_header(Mpeg4DecContext *ctx, GetBitContext *gb)
{
    MpegEncContext *s = &ctx->m;
    unsigned startcode, v;

    /* search next start code */
    align_get_bits(gb);

    if (s->codec_tag == AV_RL32("WV1F") && show_bits(gb, 24) == 0x575630) {
        skip_bits(gb, 24);
        if (get_bits(gb, 8) == 0xF0)
            goto end;
    }

    startcode = 0xff;
    for (;;) {
        if (get_bits_count(gb) >= gb->size_in_bits) {
            if (gb->size_in_bits == 8 &&
                (ctx->divx_version >= 0 || ctx->xvid_build >= 0) || s->codec_tag == AV_RL32("QMP4")) {
                av_log(s->avctx, AV_LOG_VERBOSE, "frame skip %d\n", gb->size_in_bits);
                return FRAME_SKIPPED;  // divx bug
            } else
                return -1;  // end of stream
        }

        /* use the bits after the test */
        v = get_bits(gb, 8);
        startcode = ((startcode << 8) | v) & 0xffffffff;

        if ((startcode & 0xFFFFFF00) != 0x100)
            continue;  // no startcode

        if (s->avctx->debug & FF_DEBUG_STARTCODE) {
            av_log(s->avctx, AV_LOG_DEBUG, "startcode: %3X ", startcode);
            if (startcode <= 0x11F)
                av_log(s->avctx, AV_LOG_DEBUG, "Video Object Start");
            else if (startcode <= 0x12F)
                av_log(s->avctx, AV_LOG_DEBUG, "Video Object Layer Start");
            else if (startcode <= 0x13F)
                av_log(s->avctx, AV_LOG_DEBUG, "Reserved");
            else if (startcode <= 0x15F)
                av_log(s->avctx, AV_LOG_DEBUG, "FGS bp start");
            else if (startcode <= 0x1AF)
                av_log(s->avctx, AV_LOG_DEBUG, "Reserved");
            else if (startcode == 0x1B0)
                av_log(s->avctx, AV_LOG_DEBUG, "Visual Object Seq Start");
            else if (startcode == 0x1B1)
                av_log(s->avctx, AV_LOG_DEBUG, "Visual Object Seq End");
            else if (startcode == 0x1B2)
                av_log(s->avctx, AV_LOG_DEBUG, "User Data");
            else if (startcode == 0x1B3)
                av_log(s->avctx, AV_LOG_DEBUG, "Group of VOP start");
            else if (startcode == 0x1B4)
                av_log(s->avctx, AV_LOG_DEBUG, "Video Session Error");
            else if (startcode == 0x1B5)
                av_log(s->avctx, AV_LOG_DEBUG, "Visual Object Start");
            else if (startcode == 0x1B6)
                av_log(s->avctx, AV_LOG_DEBUG, "Video Object Plane start");
            else if (startcode == 0x1B7)
                av_log(s->avctx, AV_LOG_DEBUG, "slice start");
            else if (startcode == 0x1B8)
                av_log(s->avctx, AV_LOG_DEBUG, "extension start");
            else if (startcode == 0x1B9)
                av_log(s->avctx, AV_LOG_DEBUG, "fgs start");
            else if (startcode == 0x1BA)
                av_log(s->avctx, AV_LOG_DEBUG, "FBA Object start");
            else if (startcode == 0x1BB)
                av_log(s->avctx, AV_LOG_DEBUG, "FBA Object Plane start");
            else if (startcode == 0x1BC)
                av_log(s->avctx, AV_LOG_DEBUG, "Mesh Object start");
            else if (startcode == 0x1BD)
                av_log(s->avctx, AV_LOG_DEBUG, "Mesh Object Plane start");
            else if (startcode == 0x1BE)
                av_log(s->avctx, AV_LOG_DEBUG, "Still Texture Object start");
            else if (startcode == 0x1BF)
                av_log(s->avctx, AV_LOG_DEBUG, "Texture Spatial Layer start");
            else if (startcode == 0x1C0)
                av_log(s->avctx, AV_LOG_DEBUG, "Texture SNR Layer start");
            else if (startcode == 0x1C1)
                av_log(s->avctx, AV_LOG_DEBUG, "Texture Tile start");
            else if (startcode == 0x1C2)
                av_log(s->avctx, AV_LOG_DEBUG, "Texture Shape Layer start");
            else if (startcode == 0x1C3)
                av_log(s->avctx, AV_LOG_DEBUG, "stuffing start");
            else if (startcode <= 0x1C5)
                av_log(s->avctx, AV_LOG_DEBUG, "reserved");
            else if (startcode <= 0x1FF)
                av_log(s->avctx, AV_LOG_DEBUG, "System start");
            av_log(s->avctx, AV_LOG_DEBUG, " at %d\n", get_bits_count(gb));
        }

        if (startcode >= 0x120 && startcode <= 0x12F) {
            if (decode_vol_header(ctx, gb) < 0)
                return -1;
        } else if (startcode == USER_DATA_STARTCODE) {
            decode_user_data(ctx, gb);
        } else if (startcode == GOP_STARTCODE) {
            mpeg4_decode_gop_header(s, gb);
        } else if (startcode == VOS_STARTCODE) {
            mpeg4_decode_profile_level(s, gb);
        } else if (startcode == VOP_STARTCODE) {
            break;
        }

        align_get_bits(gb);
        startcode = 0xff;
    }

end:
    if (s->flags & CODEC_FLAG_LOW_DELAY)
        s->low_delay = 1;
    s->avctx->has_b_frames = !s->low_delay;

    return decode_vop_header(ctx, gb);
}

av_cold void ff_mpeg4videodec_static_init(void) {
    static int done = 0;

    if (!done) {
        ff_init_rl(&ff_mpeg4_rl_intra, ff_mpeg4_static_rl_table_store[0]);
        ff_init_rl(&ff_rvlc_rl_inter, ff_mpeg4_static_rl_table_store[1]);
        ff_init_rl(&ff_rvlc_rl_intra, ff_mpeg4_static_rl_table_store[2]);
        INIT_VLC_RL(ff_mpeg4_rl_intra, 554);
        INIT_VLC_RL(ff_rvlc_rl_inter, 1072);
        INIT_VLC_RL(ff_rvlc_rl_intra, 1072);
        INIT_VLC_STATIC(&dc_lum, DC_VLC_BITS, 10 /* 13 */,
                        &ff_mpeg4_DCtab_lum[0][1], 2, 1,
                        &ff_mpeg4_DCtab_lum[0][0], 2, 1, 512);
        INIT_VLC_STATIC(&dc_chrom, DC_VLC_BITS, 10 /* 13 */,
                        &ff_mpeg4_DCtab_chrom[0][1], 2, 1,
                        &ff_mpeg4_DCtab_chrom[0][0], 2, 1, 512);
        INIT_VLC_STATIC(&sprite_trajectory, SPRITE_TRAJ_VLC_BITS, 15,
                        &ff_sprite_trajectory_tab[0][1], 4, 2,
                        &ff_sprite_trajectory_tab[0][0], 4, 2, 128);
        INIT_VLC_STATIC(&mb_type_b_vlc, MB_TYPE_B_VLC_BITS, 4,
                        &ff_mb_type_b_tab[0][1], 2, 1,
                        &ff_mb_type_b_tab[0][0], 2, 1, 16);
        done = 1;
    }
}

int ff_mpeg4_frame_end(AVCodecContext *avctx, const uint8_t *buf, int buf_size)
{
    Mpeg4DecContext *ctx = avctx->priv_data;
    MpegEncContext    *s = &ctx->m;

    /* divx 5.01+ bitstream reorder stuff */
    /* Since this clobbers the input buffer and hwaccel codecs still need the
     * data during hwaccel->end_frame we should not do this any earlier */
    if (s->divx_packed) {
        int current_pos     = s->gb.buffer == s->bitstream_buffer ? 0 : (get_bits_count(&s->gb) >> 3);
        int startcode_found = 0;

        if (buf_size - current_pos > 7) {

            int i;
            for (i = current_pos; i < buf_size - 4; i++)

                if (buf[i]     == 0 &&
                    buf[i + 1] == 0 &&
                    buf[i + 2] == 1 &&
                    buf[i + 3] == 0xB6) {
                    startcode_found = !(buf[i + 4] & 0x40);
                    break;
                }
        }

        if (startcode_found) {
            av_fast_padded_malloc(&s->bitstream_buffer,
                           &s->allocated_bitstream_buffer_size,
                           buf_size - current_pos);
            if (!s->bitstream_buffer)
                return AVERROR(ENOMEM);
            memcpy(s->bitstream_buffer, buf + current_pos,
                   buf_size - current_pos);
            s->bitstream_buffer_size = buf_size - current_pos;
        }
    }

    return 0;
}

static int mpeg4_update_thread_context(AVCodecContext *dst,
                                       const AVCodecContext *src)
{
    Mpeg4DecContext *s = dst->priv_data;
    const Mpeg4DecContext *s1 = src->priv_data;
    int init = s->m.context_initialized;

    int ret = ff_mpeg_update_thread_context(dst, src);

    if (ret < 0)
        return ret;

    memcpy(((uint8_t*)s) + sizeof(MpegEncContext), ((uint8_t*)s1) + sizeof(MpegEncContext), sizeof(Mpeg4DecContext) - sizeof(MpegEncContext));

    if (CONFIG_MPEG4_DECODER && !init && s1->xvid_build >= 0)
        ff_xvid_idct_init(&s->m.idsp, dst);

    return 0;
}

static av_cold int decode_init(AVCodecContext *avctx)
{
    Mpeg4DecContext *ctx = avctx->priv_data;
    MpegEncContext *s = &ctx->m;
    int ret;

    ctx->divx_version =
    ctx->divx_build   =
    ctx->xvid_build   =
    ctx->lavc_build   = -1;

    if ((ret = ff_h263_decode_init(avctx)) < 0)
        return ret;

    ff_mpeg4videodec_static_init();

    s->h263_pred = 1;
    s->low_delay = 0; /* default, might be overridden in the vol header during header parsing */
    s->decode_mb = mpeg4_decode_mb;
    ctx->time_increment_bits = 4; /* default value for broken headers */

    avctx->chroma_sample_location = AVCHROMA_LOC_LEFT;
    avctx->internal->allocate_progress = 1;

    return 0;
}

static const AVProfile mpeg4_video_profiles[] = {
    { FF_PROFILE_MPEG4_SIMPLE,                    "Simple Profile" },
    { FF_PROFILE_MPEG4_SIMPLE_SCALABLE,           "Simple Scalable Profile" },
    { FF_PROFILE_MPEG4_CORE,                      "Core Profile" },
    { FF_PROFILE_MPEG4_MAIN,                      "Main Profile" },
    { FF_PROFILE_MPEG4_N_BIT,                     "N-bit Profile" },
    { FF_PROFILE_MPEG4_SCALABLE_TEXTURE,          "Scalable Texture Profile" },
    { FF_PROFILE_MPEG4_SIMPLE_FACE_ANIMATION,     "Simple Face Animation Profile" },
    { FF_PROFILE_MPEG4_BASIC_ANIMATED_TEXTURE,    "Basic Animated Texture Profile" },
    { FF_PROFILE_MPEG4_HYBRID,                    "Hybrid Profile" },
    { FF_PROFILE_MPEG4_ADVANCED_REAL_TIME,        "Advanced Real Time Simple Profile" },
    { FF_PROFILE_MPEG4_CORE_SCALABLE,             "Code Scalable Profile" },
    { FF_PROFILE_MPEG4_ADVANCED_CODING,           "Advanced Coding Profile" },
    { FF_PROFILE_MPEG4_ADVANCED_CORE,             "Advanced Core Profile" },
    { FF_PROFILE_MPEG4_ADVANCED_SCALABLE_TEXTURE, "Advanced Scalable Texture Profile" },
    { FF_PROFILE_MPEG4_SIMPLE_STUDIO,             "Simple Studio Profile" },
    { FF_PROFILE_MPEG4_ADVANCED_SIMPLE,           "Advanced Simple Profile" },
    { FF_PROFILE_UNKNOWN },
};

static const AVOption mpeg4_options[] = {
    {"quarter_sample", "1/4 subpel MC", offsetof(MpegEncContext, quarter_sample), FF_OPT_TYPE_INT, {.i64 = 0}, 0, 1, 0},
    {"divx_packed", "divx style packed b frames", offsetof(MpegEncContext, divx_packed), FF_OPT_TYPE_INT, {.i64 = 0}, 0, 1, 0},
    {NULL}
};

static const AVClass mpeg4_class = {
    "MPEG4 Video Decoder",
    av_default_item_name,
    mpeg4_options,
    LIBAVUTIL_VERSION_INT,
};

static const AVClass mpeg4_vdpau_class = {
    "MPEG4 Video VDPAU Decoder",
    av_default_item_name,
    mpeg4_options,
    LIBAVUTIL_VERSION_INT,
};

AVCodec ff_mpeg4_decoder = {
    .name                  = "mpeg4",
    .long_name             = NULL_IF_CONFIG_SMALL("MPEG-4 part 2"),
    .type                  = AVMEDIA_TYPE_VIDEO,
    .id                    = AV_CODEC_ID_MPEG4,
    .priv_data_size        = sizeof(Mpeg4DecContext),
    .init                  = decode_init,
    .close                 = ff_h263_decode_end,
    .decode                = ff_h263_decode_frame,
    .capabilities          = CODEC_CAP_DRAW_HORIZ_BAND | CODEC_CAP_DR1 |
                             CODEC_CAP_TRUNCATED | CODEC_CAP_DELAY |
                             CODEC_CAP_FRAME_THREADS,
    .flush                 = ff_mpeg_flush,
    .max_lowres            = 3,
    .pix_fmts              = ff_h263_hwaccel_pixfmt_list_420,
    .profiles              = NULL_IF_CONFIG_SMALL(mpeg4_video_profiles),
    .update_thread_context = ONLY_IF_THREADS_ENABLED(mpeg4_update_thread_context),
    .priv_class = &mpeg4_class,
};


#if CONFIG_MPEG4_VDPAU_DECODER
AVCodec ff_mpeg4_vdpau_decoder = {
    .name           = "mpeg4_vdpau",
    .long_name      = NULL_IF_CONFIG_SMALL("MPEG-4 part 2 (VDPAU)"),
    .type           = AVMEDIA_TYPE_VIDEO,
    .id             = AV_CODEC_ID_MPEG4,
    .priv_data_size = sizeof(MpegEncContext),
    .init           = decode_init,
    .close          = ff_h263_decode_end,
    .decode         = ff_h263_decode_frame,
    .capabilities   = CODEC_CAP_DR1 | CODEC_CAP_TRUNCATED | CODEC_CAP_DELAY |
                      CODEC_CAP_HWACCEL_VDPAU,
    .pix_fmts       = (const enum AVPixelFormat[]) { AV_PIX_FMT_VDPAU_MPEG4,
                                                  AV_PIX_FMT_NONE },
    .priv_class     = &mpeg4_vdpau_class,
};
#endif<|MERGE_RESOLUTION|>--- conflicted
+++ resolved
@@ -2133,7 +2133,6 @@
         ctx->divx_build   = -1;
     }
 
-<<<<<<< HEAD
     if (s->workaround_bugs & FF_BUG_AUTODETECT) {
         if (s->codec_tag == AV_RL32("XVIX"))
             s->workaround_bugs |= FF_BUG_XVID_ILACE;
@@ -2220,10 +2219,6 @@
         return 1;
     }
 #endif
-=======
-    if (CONFIG_MPEG4_DECODER && ctx->xvid_build >= 0)
-        ff_xvid_idct_init(&s->idsp, s->avctx);
->>>>>>> dcb7c868
 
     return 0;
 }
