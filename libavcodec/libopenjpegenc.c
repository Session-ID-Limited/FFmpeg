--- conflicted
+++ resolved
@@ -93,12 +93,8 @@
 
     switch (avctx->pix_fmt) {
     case AV_PIX_FMT_GRAY8:
-    case AV_PIX_FMT_GRAY8A:
+    case AV_PIX_FMT_YA8:
     case AV_PIX_FMT_GRAY16:
-<<<<<<< HEAD
-=======
-    case AV_PIX_FMT_YA8:
->>>>>>> e96c3b81
         color_space = CLRSPC_GRAY;
         break;
     case AV_PIX_FMT_RGB24:
@@ -488,16 +484,11 @@
     switch (avctx->pix_fmt) {
     case AV_PIX_FMT_RGB24:
     case AV_PIX_FMT_RGBA:
-<<<<<<< HEAD
-    case AV_PIX_FMT_GRAY8A:
+    case AV_PIX_FMT_YA8:
         cpyresult = libopenjpeg_copy_packed8(avctx, frame, image);
         break;
     case AV_PIX_FMT_XYZ12:
         cpyresult = libopenjpeg_copy_packed12(avctx, frame, image);
-=======
-    case AV_PIX_FMT_YA8:
-        libopenjpeg_copy_packed8(avctx, frame, image);
->>>>>>> e96c3b81
         break;
     case AV_PIX_FMT_RGB48:
     case AV_PIX_FMT_RGBA64:
@@ -657,14 +648,9 @@
     .capabilities   = CODEC_CAP_FRAME_THREADS | CODEC_CAP_INTRA_ONLY,
     .pix_fmts       = (const enum AVPixelFormat[]) {
         AV_PIX_FMT_RGB24, AV_PIX_FMT_RGBA, AV_PIX_FMT_RGB48,
-<<<<<<< HEAD
         AV_PIX_FMT_RGBA64, AV_PIX_FMT_GBR24P,
         AV_PIX_FMT_GBRP9, AV_PIX_FMT_GBRP10, AV_PIX_FMT_GBRP12, AV_PIX_FMT_GBRP14, AV_PIX_FMT_GBRP16,
-        AV_PIX_FMT_GRAY8, AV_PIX_FMT_GRAY8A, AV_PIX_FMT_GRAY16,
-=======
-        AV_PIX_FMT_RGBA64,
-        AV_PIX_FMT_GRAY8, AV_PIX_FMT_GRAY16, AV_PIX_FMT_YA8,
->>>>>>> e96c3b81
+        AV_PIX_FMT_GRAY8, AV_PIX_FMT_YA8, AV_PIX_FMT_GRAY16,
         AV_PIX_FMT_YUV420P, AV_PIX_FMT_YUV422P, AV_PIX_FMT_YUVA420P,
         AV_PIX_FMT_YUV440P, AV_PIX_FMT_YUV444P, AV_PIX_FMT_YUVA422P,
         AV_PIX_FMT_YUV411P, AV_PIX_FMT_YUV410P, AV_PIX_FMT_YUVA444P,
