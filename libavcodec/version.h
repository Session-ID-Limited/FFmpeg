/*
 * This file is part of FFmpeg.
 *
 * FFmpeg is free software; you can redistribute it and/or
 * modify it under the terms of the GNU Lesser General Public
 * License as published by the Free Software Foundation; either
 * version 2.1 of the License, or (at your option) any later version.
 *
 * FFmpeg is distributed in the hope that it will be useful,
 * but WITHOUT ANY WARRANTY; without even the implied warranty of
 * MERCHANTABILITY or FITNESS FOR A PARTICULAR PURPOSE.  See the GNU
 * Lesser General Public License for more details.
 *
 * You should have received a copy of the GNU Lesser General Public
 * License along with FFmpeg; if not, write to the Free Software
 * Foundation, Inc., 51 Franklin Street, Fifth Floor, Boston, MA 02110-1301 USA
 */

#ifndef AVCODEC_VERSION_H
#define AVCODEC_VERSION_H

/**
 * @file
 * @ingroup libavc
 * Libavcodec version macros.
 */

#include "libavutil/version.h"

#define LIBAVCODEC_VERSION_MAJOR  58
#define LIBAVCODEC_VERSION_MINOR   0
#define LIBAVCODEC_VERSION_MICRO 100

#define LIBAVCODEC_VERSION_INT  AV_VERSION_INT(LIBAVCODEC_VERSION_MAJOR, \
                                               LIBAVCODEC_VERSION_MINOR, \
                                               LIBAVCODEC_VERSION_MICRO)
#define LIBAVCODEC_VERSION      AV_VERSION(LIBAVCODEC_VERSION_MAJOR,    \
                                           LIBAVCODEC_VERSION_MINOR,    \
                                           LIBAVCODEC_VERSION_MICRO)
#define LIBAVCODEC_BUILD        LIBAVCODEC_VERSION_INT

#define LIBAVCODEC_IDENT        "Lavc" AV_STRINGIFY(LIBAVCODEC_VERSION)

/**
 * FF_API_* defines may be placed below to indicate public API that will be
 * dropped at a future version bump. The defines themselves are not part of
 * the public API and may change, break or disappear at any time.
 *
 * @note, when bumping the major version it is recommended to manually
 * disable each FF_API_* in its own commit instead of disabling them all
 * at once through the bump. This improves the git bisect-ability of the change.
 */

<<<<<<< HEAD
#ifndef FF_API_LOWRES
#define FF_API_LOWRES            (LIBAVCODEC_VERSION_MAJOR < 59)
#endif
#ifndef FF_API_DEBUG_MV
#define FF_API_DEBUG_MV          (LIBAVCODEC_VERSION_MAJOR < 58)
#endif
#ifndef FF_API_XVMC
#define FF_API_XVMC              (LIBAVCODEC_VERSION_MAJOR < 58)
#endif
=======
>>>>>>> dcc39ee1
#ifndef FF_API_ERROR_RATE
#define FF_API_ERROR_RATE        (LIBAVCODEC_VERSION_MAJOR < 58)
#endif
#ifndef FF_API_QSCALE_TYPE
#define FF_API_QSCALE_TYPE       (LIBAVCODEC_VERSION_MAJOR < 58)
#endif
#ifndef FF_API_MB_TYPE
#define FF_API_MB_TYPE           (LIBAVCODEC_VERSION_MAJOR < 58)
#endif
#ifndef FF_API_MAX_BFRAMES
#define FF_API_MAX_BFRAMES       (LIBAVCODEC_VERSION_MAJOR < 58)
#endif
#ifndef FF_API_NEG_LINESIZES
#define FF_API_NEG_LINESIZES     (LIBAVCODEC_VERSION_MAJOR < 58)
#endif
#ifndef FF_API_EMU_EDGE
#define FF_API_EMU_EDGE          (LIBAVCODEC_VERSION_MAJOR < 58)
#endif
#ifndef FF_API_UNUSED_MEMBERS
#define FF_API_UNUSED_MEMBERS    (LIBAVCODEC_VERSION_MAJOR < 58)
#endif
#ifndef FF_API_IDCT_XVIDMMX
#define FF_API_IDCT_XVIDMMX      (LIBAVCODEC_VERSION_MAJOR < 58)
#endif
#ifndef FF_API_INPUT_PRESERVED
#define FF_API_INPUT_PRESERVED   (LIBAVCODEC_VERSION_MAJOR < 58)
#endif
#ifndef FF_API_NORMALIZE_AQP
#define FF_API_NORMALIZE_AQP     (LIBAVCODEC_VERSION_MAJOR < 58)
#endif
#ifndef FF_API_GMC
#define FF_API_GMC               (LIBAVCODEC_VERSION_MAJOR < 58)
#endif
#ifndef FF_API_MV0
#define FF_API_MV0               (LIBAVCODEC_VERSION_MAJOR < 58)
#endif
#ifndef FF_API_CODEC_NAME
#define FF_API_CODEC_NAME        (LIBAVCODEC_VERSION_MAJOR < 58)
#endif
#ifndef FF_API_AFD
#define FF_API_AFD               (LIBAVCODEC_VERSION_MAJOR < 58)
#endif
#ifndef FF_API_VISMV
/* XXX: don't forget to drop the -vismv documentation */
#define FF_API_VISMV             (LIBAVCODEC_VERSION_MAJOR < 58)
#endif
#ifndef FF_API_AUDIOENC_DELAY
#define FF_API_AUDIOENC_DELAY    (LIBAVCODEC_VERSION_MAJOR < 58)
#endif
#ifndef FF_API_VAAPI_CONTEXT
#define FF_API_VAAPI_CONTEXT     (LIBAVCODEC_VERSION_MAJOR < 58)
#endif
#ifndef FF_API_AVCTX_TIMEBASE
#define FF_API_AVCTX_TIMEBASE    (LIBAVCODEC_VERSION_MAJOR < 59)
#endif
#ifndef FF_API_MPV_OPT
#define FF_API_MPV_OPT           (LIBAVCODEC_VERSION_MAJOR < 58)
#endif
#ifndef FF_API_STREAM_CODEC_TAG
#define FF_API_STREAM_CODEC_TAG  (LIBAVCODEC_VERSION_MAJOR < 58)
#endif
#ifndef FF_API_QUANT_BIAS
#define FF_API_QUANT_BIAS        (LIBAVCODEC_VERSION_MAJOR < 58)
#endif
#ifndef FF_API_RC_STRATEGY
#define FF_API_RC_STRATEGY       (LIBAVCODEC_VERSION_MAJOR < 58)
#endif
#ifndef FF_API_CODED_FRAME
#define FF_API_CODED_FRAME       (LIBAVCODEC_VERSION_MAJOR < 59)
#endif
#ifndef FF_API_MOTION_EST
#define FF_API_MOTION_EST        (LIBAVCODEC_VERSION_MAJOR < 58)
#endif
#ifndef FF_API_WITHOUT_PREFIX
#define FF_API_WITHOUT_PREFIX    (LIBAVCODEC_VERSION_MAJOR < 58)
#endif
#ifndef FF_API_SIDEDATA_ONLY_PKT
#define FF_API_SIDEDATA_ONLY_PKT (LIBAVCODEC_VERSION_MAJOR < 59)
#endif
#ifndef FF_API_VDPAU_PROFILE
#define FF_API_VDPAU_PROFILE     (LIBAVCODEC_VERSION_MAJOR < 59)
#endif
#ifndef FF_API_CONVERGENCE_DURATION
#define FF_API_CONVERGENCE_DURATION (LIBAVCODEC_VERSION_MAJOR < 59)
#endif
#ifndef FF_API_AVPICTURE
#define FF_API_AVPICTURE         (LIBAVCODEC_VERSION_MAJOR < 59)
#endif
#ifndef FF_API_AVPACKET_OLD_API
#define FF_API_AVPACKET_OLD_API (LIBAVCODEC_VERSION_MAJOR < 59)
#endif
#ifndef FF_API_RTP_CALLBACK
#define FF_API_RTP_CALLBACK      (LIBAVCODEC_VERSION_MAJOR < 59)
#endif
#ifndef FF_API_VBV_DELAY
#define FF_API_VBV_DELAY         (LIBAVCODEC_VERSION_MAJOR < 59)
#endif
#ifndef FF_API_CODER_TYPE
#define FF_API_CODER_TYPE        (LIBAVCODEC_VERSION_MAJOR < 59)
#endif
#ifndef FF_API_STAT_BITS
#define FF_API_STAT_BITS         (LIBAVCODEC_VERSION_MAJOR < 59)
#endif
#ifndef FF_API_PRIVATE_OPT
#define FF_API_PRIVATE_OPT      (LIBAVCODEC_VERSION_MAJOR < 59)
#endif
#ifndef FF_API_ASS_TIMING
#define FF_API_ASS_TIMING       (LIBAVCODEC_VERSION_MAJOR < 59)
#endif
#ifndef FF_API_OLD_BSF
#define FF_API_OLD_BSF          (LIBAVCODEC_VERSION_MAJOR < 59)
#endif
#ifndef FF_API_COPY_CONTEXT
#define FF_API_COPY_CONTEXT     (LIBAVCODEC_VERSION_MAJOR < 59)
#endif
#ifndef FF_API_GET_CONTEXT_DEFAULTS
#define FF_API_GET_CONTEXT_DEFAULTS (LIBAVCODEC_VERSION_MAJOR < 59)
#endif
#ifndef FF_API_NVENC_OLD_NAME
#define FF_API_NVENC_OLD_NAME    (LIBAVCODEC_VERSION_MAJOR < 59)
#endif
#ifndef FF_API_STRUCT_VAAPI_CONTEXT
#define FF_API_STRUCT_VAAPI_CONTEXT (LIBAVCODEC_VERSION_MAJOR < 59)
#endif
#ifndef FF_API_MERGE_SD_API
#define FF_API_MERGE_SD_API      (LIBAVCODEC_VERSION_MAJOR < 59)
#endif
#ifndef FF_API_TAG_STRING
#define FF_API_TAG_STRING        (LIBAVCODEC_VERSION_MAJOR < 59)
#endif
#ifndef FF_API_GETCHROMA
#define FF_API_GETCHROMA         (LIBAVCODEC_VERSION_MAJOR < 59)
#endif


#endif /* AVCODEC_VERSION_H */<|MERGE_RESOLUTION|>--- conflicted
+++ resolved
@@ -51,18 +51,12 @@
  * at once through the bump. This improves the git bisect-ability of the change.
  */
 
-<<<<<<< HEAD
 #ifndef FF_API_LOWRES
 #define FF_API_LOWRES            (LIBAVCODEC_VERSION_MAJOR < 59)
 #endif
 #ifndef FF_API_DEBUG_MV
 #define FF_API_DEBUG_MV          (LIBAVCODEC_VERSION_MAJOR < 58)
 #endif
-#ifndef FF_API_XVMC
-#define FF_API_XVMC              (LIBAVCODEC_VERSION_MAJOR < 58)
-#endif
-=======
->>>>>>> dcc39ee1
 #ifndef FF_API_ERROR_RATE
 #define FF_API_ERROR_RATE        (LIBAVCODEC_VERSION_MAJOR < 58)
 #endif
