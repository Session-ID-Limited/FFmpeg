--- conflicted
+++ resolved
@@ -688,11 +688,8 @@
 OBJS-$(CONFIG_HEVC_D3D11VA_HWACCEL)       += dxva2_hevc.o
 OBJS-$(CONFIG_HEVC_DXVA2_HWACCEL)         += dxva2_hevc.o
 OBJS-$(CONFIG_MPEG1_VDPAU_HWACCEL)        += vdpau_mpeg12.o
-<<<<<<< HEAD
 OBJS-$(CONFIG_MPEG1_XVMC_HWACCEL)         += mpegvideo_xvmc.o
-=======
 OBJS-$(CONFIG_MPEG2_D3D11VA_HWACCEL)      += dxva2_mpeg2.o
->>>>>>> d8039ef8
 OBJS-$(CONFIG_MPEG2_DXVA2_HWACCEL)        += dxva2_mpeg2.o
 OBJS-$(CONFIG_MPEG2_VAAPI_HWACCEL)        += vaapi_mpeg2.o
 OBJS-$(CONFIG_MPEG2_VDPAU_HWACCEL)        += vdpau_mpeg12.o
