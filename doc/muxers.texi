--- conflicted
+++ resolved
@@ -241,24 +241,15 @@
 @end example
 
 @table @option
-<<<<<<< HEAD
 @item start_number @var{number}
 Start the sequence from @var{number}. Default value is 1. Must be a
 positive number.
-
-@item updatefirst 1|0
-If set to 1, update the first written image file again and
-again. Default value is 0.
-=======
-@item -start_number @var{number}
-Start the sequence from @var{number}.
 
 @item -update @var{number}
 If @var{number} is nonzero, the filename will always be interpreted as just a
 filename, not a pattern, and this file will be continuously overwritten with new
 images.
 
->>>>>>> 9e6b5e61
 @end table
 
 The image muxer supports the .Y.U.V image file format. This format is
