Never assume the API of libav* to be stable unless at least 1 month has passed
since the last major version increase or the API was added.

The last version increases were:
libavcodec:    2013-03-xx
libavdevice:   2013-03-xx
libavfilter:   2013-12-xx
libavformat:   2013-03-xx
libavresample: 2012-10-05
libpostproc:   2011-04-18
libswresample: 2011-09-19
libswscale:    2011-06-20
libavutil:     2012-10-22


API changes, most recent first:

<<<<<<< HEAD
2014-05-26 - xxxxxxx - lavu 52.87.100 - threadmessage.h
  Add thread message queue API.

2014-05-26 - c37d179 - lavf 55.41.100 - avformat.h
  Add format_probesize to AVFormatContext.
=======
2014-05-24 - xxxxxxx - lavf 55.19.0 - avformat.h
  Add strict_std_compliance and related AVOptions to support experimental
  muxing.
>>>>>>> 6d212599

2014-05-19 - xxxxxxx - lavf 55.18.0 - avformat.h
  Add av_stream_get_side_data() to access stream-level side data
  in the same way as av_packet_get_side_data().

2014-05-xx - xxxxxxx - lavu 52.86.100 - fifo.h
  Add av_fifo_alloc_array() function.

2014-05-xx - xxxxxxx - lavu 53.15.0 - frame.h, display.h
  Add AV_FRAME_DATA_DISPLAYMATRIX for exporting frame-level
  spatial rendering on video frames for proper display.

2014-05-xx - xxxxxxx - lavc 55.64.100 / 55.53.0 - avcodec.h
  Add AV_PKT_DATA_DISPLAYMATRIX for exporting packet-level
  spatial rendering on video frames for proper display.

2014-05-xx - xxxxxxx - lavf 55.17.1 - avformat.h
  Deprecate AVStream.pts and the AVFrac struct, which was its only use case.
  See use av_stream_get_end_pts()

2014-05-18 - fd05602 - lavc 55.52.0 - avcodec.h
  Add avcodec_free_context(). From now on it should be used for freeing
  AVCodecContext.

2014-05-xx - xxxxxxx - lavu 52.84.100 - time.h
  Add av_gettime_relative() av_gettime_relative_is_monotonic()

2014-05-15 - 0c1959b - lavf 55.17.0 - avformat.h
  Add AVMFT_FLAG_BITEXACT flag. Muxers now use it instead of checking
  CODEC_FLAG_BITEXACT on the first stream.

2014-05-15 - xxxxxxx - lswr 0.19.100 - swresample.h
  Add swr_close()

2014-05-11 - 66e6c8a - lavu 53.14.0 - pixfmt.h
  Add AV_PIX_FMT_VDA for new-style VDA acceleration.

2014-05-xx - xxxxxxx - lavu 52.82.0 - fifo.h
  Add av_fifo_freep() function.

2014-05-02 - ba52fb11 - lavu 52.81.0 - opt.h
  Add av_opt_set_dict2() function.

2014-05-01 - e77b985 / a2941c8 - lavc 55.60.103 / 55.50.3 - avcodec.h
  Deprecate CODEC_FLAG_MV0. It is replaced by the flag "mv0" in the
  "mpv_flags" private option of the mpegvideo encoders.

2014-05-01 - e40ae8c / 6484149 - lavc 55.60.102 / 55.50.2 - avcodec.h
  Deprecate CODEC_FLAG_GMC. It is replaced by the "gmc" private option of the
  libxvid encoder.

2014-05-01 - 1851643 / b2c3171 - lavc 55.60.101 / 55.50.1 - avcodec.h
  Deprecate CODEC_FLAG_NORMALIZE_AQP. It is replaced by the flag "naq" in the
  "mpv_flags" private option of the mpegvideo encoders.

2014-05-01 - 5fcceda - avcodec.h
  Deprecate CODEC_FLAG_INPUT_PRESERVED. Its functionality is replaced by passing
  reference-counted frames to encoders.

2014-04-29 - 1bf6396 - lavc 55.60.100 - avcodec.h
  Add AVCodecDescriptor.mime_types field.

2014-04-29 - xxxxxxx - lavu 52.80.0 - hash.h
  Add av_hash_final_bin(), av_hash_final_hex() and av_hash_final_b64().

2014-03-07 - 8b2a130 - lavc 55.50.0 / 55.53.100 - dxva2.h
  Add FF_DXVA2_WORKAROUND_INTEL_CLEARVIDEO for old Intel GPUs.

2014-04-22 - 502512e /dac7e8a - lavu 53.13.0 / 52.78.100 - avutil.h
  Add av_get_time_base_q().

2014-04-17 - 0983d48 - lavu 53.12.0 / 52.77.100 - crc.h
  Add AV_CRC_16_ANSI_LE crc variant.

2014-04-XX - xxxxxxx - lavf xx.xx.1xx - avformat.h
  Add av_format_inject_global_side_data()

2014-04-12 - 4f698be - lavu 52.76.100 - log.h
  Add av_log_get_flags()

2014-04-11 - 6db42a2b - lavd 55.12.100 - avdevice.h
  Add avdevice_capabilities_create() function.
  Add avdevice_capabilities_free() function.

2014-04-07 - 0a1cc04 / 8b17243 - lavu 52.75.100 / 53.11.0 - pixfmt.h
  Add AV_PIX_FMT_YVYU422 pixel format.

2014-04-04 - c1d0536 / 8542f9c - lavu 52.74.100 / 53.10.0 - replaygain.h
  Full scale for peak values is now 100000 (instead of UINT32_MAX) and values
  may overflow.

2014-04-03 - c16e006 / 7763118 - lavu 52.73.100 / 53.9.0 - log.h
  Add AV_LOG(c) macro to have 256 color debug messages.

2014-04-03 - eaed4da9 - lavu 52.72.100 - opt.h
  Add AV_OPT_MULTI_COMPONENT_RANGE define to allow return
  multi-component option ranges.

2014-03-29 - cd50a44b - lavu 52.70.100 - mem.h
  Add av_dynarray_add_nofree() function.

2014-02-24 - 3e1f241 / d161ae0 - lavu 52.69.100 / 53.8.0 - frame.h
  Add av_frame_remove_side_data() for removing a single side data
  instance from a frame.

2014-03-24 - 83e8978 / 5a7e35d - lavu 52.68.100 / 53.7.0 - frame.h, replaygain.h
  Add AV_FRAME_DATA_REPLAYGAIN for exporting replaygain tags.
  Add a new header replaygain.h with the AVReplayGain struct.

2014-03-24 - 83e8978 / 5a7e35d - lavc 55.54.100 / 55.36.0 - avcodec.h
  Add AV_PKT_DATA_REPLAYGAIN for exporting replaygain tags.

2014-03-24 - 595ba3b / 25b3258 - lavf 55.35.100 / 55.13.0 - avformat.h
  Add AVStream.side_data and AVStream.nb_side_data for exporting stream-global
  side data (e.g. replaygain tags, video rotation)

2014-03-24 - bd34e26 / 0e2c3ee - lavc 55.53.100 / 55.35.0 - avcodec.h
  Give the name AVPacketSideData to the previously anonymous struct used for
  AVPacket.side_data.

2014-03-18 - 37c07d4 - lsws 2.5.102
  Make gray16 full-scale.

2014-03-16 - 6b1ca17 / 1481d24 - lavu 52.67.100 / 53.6.0 - pixfmt.h
  Add RGBA64_LIBAV pixel format and variants for compatibility

2014-03-11 - 3f3229c - lavf 55.34.101 - avformat.h
  Set AVFormatContext.start_time_realtime when demuxing.

2014-03-03 - 06fed440 - lavd 55.11.100 - avdevice.h
  Add av_input_audio_device_next().
  Add av_input_video_device_next().
  Add av_output_audio_device_next().
  Add av_output_video_device_next().

2014-02-24 - fff5262 / 1155fd0 - lavu 52.66.100 / 53.5.0 - frame.h
  Add av_frame_copy() for copying the frame data.

2014-02-24 - a66be60 - lswr 0.18.100 - swresample.h
  Add swr_is_initialized() for checking whether a resample context is initialized.

2014-02-22 - 5367c0b / 7e86c27 - lavr 1.2.0 - avresample.h
  Add avresample_is_open() for checking whether a resample context is open.

2014-02-19 - 6a24d77 / c3ecd96 - lavu 52.65.100 / 53.4.0  - opt.h
  Add AV_OPT_FLAG_EXPORT and AV_OPT_FLAG_READONLY to mark options meant (only)
  for reading.

2014-02-19 - f4c8d00 / 6bb8720 - lavu 52.64.101 / 53.3.1 - opt.h
  Deprecate unused AV_OPT_FLAG_METADATA.

2014-02-xx - xxxxxxx - lavd 55.10.100 - avdevice.h
  Add avdevice_list_devices() and avdevice_free_list_devices()

2014-02-16 - db3c970 - lavf 55.33.100 - avio.h
  Add avio_find_protocol_name() to find out the name of the protocol that would
  be selected for a given URL.

2014-02-15 - a2bc6c1 / c98f316 - lavu 52.64.100 / 53.3.0 - frame.h
  Add AV_FRAME_DATA_DOWNMIX_INFO value to the AVFrameSideDataType enum and
  downmix_info.h API, which identify downmix-related metadata.

2014-02-11 - 1b05ac2 - lavf 55.32.100 - avformat.h
  Add av_write_uncoded_frame() and av_interleaved_write_uncoded_frame().

2014-02-04 - 3adb5f8 / d9ae103 - lavf 55.30.100 / 55.11.0 - avformat.h
  Add AVFormatContext.max_interleave_delta for controlling amount of buffering
  when interleaving.

2014-02-02 - 5871ee5 - lavf 55.29.100 - avformat.h
  Add output_ts_offset muxing option to AVFormatContext.

2014-01-27 - 102bd64 - lavd 55.7.100 - avdevice.h
                       lavf 55.28.100 - avformat.h
  Add avdevice_dev_to_app_control_message() function.

2014-01-27 - 7151411 - lavd 55.6.100 - avdevice.h
                       lavf 55.27.100 - avformat.h
  Add avdevice_app_to_dev_control_message() function.

2014-01-24 - 86bee79 - lavf 55.26.100 - avformat.h
  Add AVFormatContext option metadata_header_padding to allow control over the
  amount of padding added.

2014-01-20 - eef74b2 / 93c553c - lavc 55.48.102 / 55.32.1 - avcodec.h
  Edges are not required anymore on video buffers allocated by get_buffer2()
  (i.e. as if the CODEC_FLAG_EMU_EDGE flag was always on). Deprecate
  CODEC_FLAG_EMU_EDGE and avcodec_get_edge_width().

2014-01-19 - 1a193c4 - lavf 55.25.100 - avformat.h
  Add avformat_get_mov_video_tags() and avformat_get_mov_audio_tags().

2014-01-19 - xxxxxxx - lavu 52.63.100 - rational.h
  Add av_make_q() function.

2014-01-05 - 4cf4da9 / 5b4797a - lavu 52.62.100 / 53.2.0 - frame.h
  Add AV_FRAME_DATA_MATRIXENCODING value to the AVFrameSideDataType enum, which
  identifies AVMatrixEncoding data.

2014-01-05 - 751385f / 5c437fb - lavu 52.61.100 / 53.1.0 - channel_layout.h
  Add values for various Dolby flags to the AVMatrixEncoding enum.

2014-01-04 - b317f94 - lavu 52.60.100 - mathematics.h
  Add av_add_stable() function.

2013-12-22 - 911676c - lavu 52.59.100 - avstring.h
  Add av_strnlen() function.

2013-12-09 - 64f73ac - lavu 52.57.100 - opencl.h
  Add av_opencl_benchmark() function.

2013-11-30 - 82b2e9c - lavu 52.56.100 - ffversion.h
  Moves version.h to libavutil/ffversion.h.
  Install ffversion.h and make it public.

2013-12-11 - 29c83d2 / b9fb59d,409a143 / 9431356,44967ab / d7b3ee9 - lavc 55.45.101 / 55.28.1 - avcodec.h
  av_frame_alloc(), av_frame_unref() and av_frame_free() now can and should be
  used instead of avcodec_alloc_frame(), avcodec_get_frame_defaults() and
  avcodec_free_frame() respectively. The latter three functions are deprecated.

2013-12-09 - 7a60348 / 7e244c6- - lavu 52.58.100 / 52.20.0 - frame.h
  Add AV_FRAME_DATA_STEREO3D value to the AVFrameSideDataType enum and
  stereo3d.h API, that identify codec-independent stereo3d information.

2013-11-26 - 625b290 / 1eaac1d- - lavu 52.55.100 / 52.19.0 - frame.h
  Add AV_FRAME_DATA_A53_CC value to the AVFrameSideDataType enum, which
  identifies ATSC A53 Part 4 Closed Captions data.

2013-11-22 - 6859065 - lavu 52.54.100 - avstring.h
  Add av_utf8_decode() function.

2013-11-22 - fb7d70c - lavc 55.44.100 - avcodec.h
  Add HEVC profiles

2013-11-20 - c28b61c - lavc 55.44.100 - avcodec.h
  Add av_packet_{un,}pack_dictionary()
  Add AV_PKT_METADATA_UPDATE side data type, used to transmit key/value
  strings between a stream and the application.

2013-11-14 - 7c888ae / cce3e0a - lavu 52.53.100 / 52.18.0 - mem.h
  Move av_fast_malloc() and av_fast_realloc() for libavcodec to libavutil.

2013-11-14 - b71e4d8 / 8941971 - lavc 55.43.100 / 55.27.0 - avcodec.h
  Deprecate AVCodecContext.error_rate, it is replaced by the 'error_rate'
  private option of the mpegvideo encoder family.

2013-11-14 - 31c09b7 / 728c465 - lavc 55.42.100 / 55.26.0 - vdpau.h
  Add av_vdpau_get_profile().
  Add av_vdpau_alloc_context(). This function must from now on be
  used for allocating AVVDPAUContext.

2013-11-04 - be41f21 / cd8f772 - lavc 55.41.100 / 55.25.0 - avcodec.h
                       lavu 52.51.100 - frame.h
  Add ITU-R BT.2020 and other not yet included values to color primaries,
  transfer characteristics and colorspaces.

2013-11-04 - 85cabf1 - lavu 52.50.100 - avutil.h
  Add av_fopen_utf8()

2013-10-31 - 78265fc / 28096e0 - lavu 52.49.100 / 52.17.0 - frame.h
  Add AVFrame.flags and AV_FRAME_FLAG_CORRUPT.

2013-10-27 - dbe6f9f - lavc 55.39.100 - avcodec.h
  Add CODEC_CAP_DELAY support to avcodec_decode_subtitle2.

2013-10-27 - d61617a - lavu 52.48.100 - parseutils.h
  Add av_get_known_color_name().

2013-10-17 - 8696e51 - lavu 52.47.100 - opt.h
  Add AV_OPT_TYPE_CHANNEL_LAYOUT and channel layout option handlers
  av_opt_get_channel_layout() and av_opt_set_channel_layout().

2013-10-06 - ccf96f8 -libswscale 2.5.101 - options.c
  Change default scaler to bicubic

2013-10-03 - e57dba0 - lavc 55.34.100 - avcodec.h
  Add av_codec_get_max_lowres()

2013-10-02 - 5082fcc - lavf 55.19.100 - avformat.h
  Add audio/video/subtitle AVCodec fields to AVFormatContext to force specific
  decoders

2013-09-28 - 7381d31 / 0767bfd - lavfi 3.88.100 / 3.11.0 - avfilter.h
  Add AVFilterGraph.execute and AVFilterGraph.opaque for custom slice threading
  implementations.

2013-09-21 - 85f8a3c / e208e6d - lavu 52.46.100 / 52.16.0 - pixfmt.h
  Add interleaved 4:2:2 8/10-bit formats AV_PIX_FMT_NV16 and
  AV_PIX_FMT_NV20.

2013-09-16 - c74c3fb / 3feb3d6 - lavu 52.44.100 / 52.15.0 - mem.h
  Add av_reallocp.

2013-09-04 - 3e1f507 - lavc 55.31.101 - avcodec.h
  avcodec_close() argument can be NULL.

2013-09-04 - 36cd017 - lavf 55.16.101 - avformat.h
  avformat_close_input() argument can be NULL and point on NULL.

2013-08-29 - e31db62 - lavf 55.15.100 - avformat.h
  Add av_format_get_probe_score().

2013-08-15 - 1e0e193 - lsws 2.5.100 -
  Add a sws_dither AVOption, allowing to set the dither algorithm used

2013-08-11 - d404fe35 - lavc 55.27.100 - vdpau.h
  Add a render2 alternative to the render callback function.

2013-08-11 - af05edc - lavc 55.26.100 - vdpau.h
  Add allocation function for AVVDPAUContext, allowing
  to extend it in the future without breaking ABI/API.

2013-08-10 - 67a580f / 5a9a9d4 - lavc 55.25.100 / 55.16.0 - avcodec.h
  Extend AVPacket API with av_packet_unref, av_packet_ref,
  av_packet_move_ref, av_packet_copy_props, av_packet_free_side_data.

2013-08-05 - 9547e3e / f824535 - lavc 55.22.100 / 55.13.0 - avcodec.h
  Deprecate the bitstream-related members from struct AVVDPAUContext.
  The bitstream buffers no longer need to be explicitly freed.

2013-08-05 - 3b805dc / 549294f - lavc 55.21.100 / 55.12.0 - avcodec.h
  Deprecate the CODEC_CAP_HWACCEL_VDPAU codec capability. Use CODEC_CAP_HWACCEL
  and select the AV_PIX_FMT_VDPAU format with get_format() instead.

2013-08-05 - 4ee0984 / a0ad5d0 - lavu 52.41.100 / 52.14.0 - pixfmt.h
  Deprecate AV_PIX_FMT_VDPAU_*. Use AV_PIX_FMT_VDPAU instead.

2013-08-02 - 82fdfe8 / a8b1927 - lavc 55.20.100 / 55.11.0 - avcodec.h
  Add output_picture_number to AVCodecParserContext.

2013-07-23 - abc8110 - lavc 55.19.100 - avcodec.h
  Add avcodec_chroma_pos_to_enum()
  Add avcodec_enum_to_chroma_pos()

2013-07-03 - 838bd73 - lavfi 3.78.100 - avfilter.h
  Deprecate avfilter_graph_parse() in favor of the equivalent
  avfilter_graph_parse_ptr().

2013-06-24 - af5f9c0 / 95d5246 - lavc 55.17.100 / 55.10.0 - avcodec.h
  Add MPEG-2 AAC profiles

2013-06-25 - af5f9c0 / 95d5246 - lavf 55.10.100 - avformat.h
  Add AV_DISPOSITION_* flags to indicate text track kind.

2013-06-15 - 99b8cd0 - lavu 52.36.100
  Add AVRIPEMD:
   av_ripemd_alloc()
   av_ripemd_init()
   av_ripemd_update()
   av_ripemd_final()

2013-06-04 - 30b491f / fc962d4 - lavu 52.35.100 / 52.13.0 - mem.h
  Add av_realloc_array and av_reallocp_array

2013-05-30 - 682b227 - lavu 52.35.100
  Add AVSHA512:
   av_sha512_alloc()
   av_sha512_init()
   av_sha512_update()
   av_sha512_final()

2013-05-24 - 8d4e969 / 129bb23 - lavfi 3.10.0 / 3.70.100 - avfilter.h
  Add support for slice multithreading to lavfi. Filters supporting threading
  are marked with AVFILTER_FLAG_SLICE_THREADS.
  New fields AVFilterContext.thread_type, AVFilterGraph.thread_type and
  AVFilterGraph.nb_threads (accessible directly or through AVOptions) may be
  used to configure multithreading.

2013-05-24 - fe40a9f / 2a6eaea - lavu 52.12.0 / 52.34.100 - cpu.h
  Add av_cpu_count() function for getting the number of logical CPUs.

2013-05-24 - 0c25c39 / b493847 - lavc 55.7.0 / 55.12.100 - avcodec.h
  Add picture_structure to AVCodecParserContext.

2013-05-17 - 3a751ea - lavu 52.33.100 - opt.h
  Add AV_OPT_TYPE_COLOR value to AVOptionType enum.

2013-05-13 - e398416 - lavu 52.31.100 - mem.h
  Add av_dynarray2_add().

2013-05-12 - 1776177 - lavfi 3.65.100
  Add AVFILTER_FLAG_SUPPORT_TIMELINE* filter flags.

2013-04-19 - 380cfce - lavc 55.4.100
  Add AV_CODEC_PROP_TEXT_SUB property for text based subtitles codec.

2013-04-18 - 7c1a002 - lavf 55.3.100
  The matroska demuxer can now output proper verbatim ASS packets. It will
  become the default starting lavf 56.0.100.

2013-04-10 - af0d270 - lavu 25.26.100 - avutil.h,opt.h
  Add av_int_list_length()
  and av_opt_set_int_list().

2013-03-30 - 5c73645 - lavu 52.24.100 - samplefmt.h
  Add av_samples_alloc_array_and_samples().

2013-03-29 - ef7b6b4 - lavf 55.1.100 - avformat.h
  Add av_guess_frame_rate()

2013-03-20 - 8d928a9 - lavu 52.22.100 - opt.h
  Add AV_OPT_TYPE_DURATION value to AVOptionType enum.

2013-03-17 - 7aa9af5 - lavu 52.20.100 - opt.h
  Add AV_OPT_TYPE_VIDEO_RATE value to AVOptionType enum.

2013-03-07 - 9767ec6 - lavu 52.18.100 - avstring.h,bprint.h
  Add av_escape() and av_bprint_escape() API.

2013-02-24 - b59cd08 - lavfi 3.41.100 - buffersink.h
  Add sample_rates field to AVABufferSinkParams.

2013-01-17 - a1a707f - lavf 54.61.100
  Add av_codec_get_tag2().

2013-01-01 - 2eb2e17 - lavfi 3.34.100
  Add avfilter_get_audio_buffer_ref_from_arrays_channels.

2012-12-20 - 34de47aa - lavfi 3.29.100 - avfilter.h
  Add AVFilterLink.channels, avfilter_link_get_channels()
  and avfilter_ref_get_channels().

2012-12-15 - 96d815fc - lavc 54.80.100 - avcodec.h
  Add pkt_size field to AVFrame.

2012-11-25 - c70ec631 - lavu 52.9.100 - opt.h
  Add the following convenience functions to opt.h:
   av_opt_get_image_size
   av_opt_get_pixel_fmt
   av_opt_get_sample_fmt
   av_opt_set_image_size
   av_opt_set_pixel_fmt
   av_opt_set_sample_fmt

2012-11-17 - 4cd74c81 - lavu 52.8.100 - bprint.h
  Add av_bprint_strftime().

2012-11-15 - 92648107 - lavu 52.7.100 - opt.h
  Add av_opt_get_key_value().

2012-11-13 - 79456652 - lavfi 3.23.100 - avfilter.h
  Add channels field to AVFilterBufferRefAudioProps.

2012-11-03 - 481fdeee - lavu 52.3.100 - opt.h
  Add AV_OPT_TYPE_SAMPLE_FMT value to AVOptionType enum.

2012-10-21 - 6fb2fd8 - lavc  54.68.100 - avcodec.h
                       lavfi  3.20.100 - avfilter.h
  Add AV_PKT_DATA_STRINGS_METADATA side data type, used to transmit key/value
  strings between AVPacket and AVFrame, and add metadata field to
  AVCodecContext (which shall not be accessed by users; see AVFrame metadata
  instead).

2012-09-27 - a70b493 - lavd 54.3.100 - version.h
  Add LIBAVDEVICE_IDENT symbol.

2012-09-27 - a70b493 - lavfi 3.18.100 - version.h
  Add LIBAVFILTER_IDENT symbol.

2012-09-27 - a70b493 - libswr 0.16.100 - version.h
  Add LIBSWRESAMPLE_VERSION, LIBSWRESAMPLE_BUILD
  and LIBSWRESAMPLE_IDENT symbols.

2012-09-06 - 29e972f - lavu 51.72.100 - parseutils.h
  Add av_small_strptime() time parsing function.

  Can be used as a stripped-down replacement for strptime(), on
  systems which do not support it.

2012-08-25 - 2626cc4 - lavf 54.28.100
  Matroska demuxer now identifies SRT subtitles as AV_CODEC_ID_SUBRIP instead
  of AV_CODEC_ID_TEXT.

2012-08-13 - 5c0d8bc - lavfi 3.8.100 - avfilter.h
  Add avfilter_get_class() function, and priv_class field to AVFilter
  struct.

2012-08-12 - a25346e - lavu 51.69.100 - opt.h
  Add AV_OPT_FLAG_FILTERING_PARAM symbol in opt.h.

2012-07-31 - 23fc4dd - lavc 54.46.100
  Add channels field to AVFrame.

2012-07-30 - f893904 - lavu 51.66.100
  Add av_get_channel_description()
  and av_get_standard_channel_layout() functions.

2012-07-21 - 016a472 - lavc 54.43.100
  Add decode_error_flags field to AVFrame.

2012-07-20 - b062936 - lavf 54.18.100
  Add avformat_match_stream_specifier() function.

2012-07-14 - f49ec1b - lavc 54.38.100 - avcodec.h
  Add metadata to AVFrame, and the accessor functions
  av_frame_get_metadata() and av_frame_set_metadata().

2012-07-10 - 0e003d8 - lavc 54.33.100
  Add av_fast_padded_mallocz().

2012-07-10 - 21d5609 - lavfi 3.2.0 - avfilter.h
  Add init_opaque() callback to AVFilter struct.

2012-06-26 - e6674e4 - lavu 51.63.100 - imgutils.h
  Add functions to libavutil/imgutils.h:
  av_image_get_buffer_size()
  av_image_fill_arrays()
  av_image_copy_to_buffer()

2012-06-24 - c41899a - lavu 51.62.100 - version.h
  version moved from avutil.h to version.h

2012-04-11 - 359abb1 - lavu 51.58.100 - error.h
  Add av_make_error_string() and av_err2str() utilities to
  libavutil/error.h.

2012-06-05 - 62b39d4 - lavc 54.24.100
  Add pkt_duration field to AVFrame.

2012-05-24 - f2ee065 - lavu 51.54.100
  Move AVPALETTE_SIZE and AVPALETTE_COUNT macros from
  libavcodec/avcodec.h to libavutil/pixfmt.h.

2012-05-14 - 94a9ac1 - lavf 54.5.100
  Add av_guess_sample_aspect_ratio() function.

2012-04-20 - 65fa7bc - lavfi 2.70.100
  Add avfilter_unref_bufferp() to avfilter.h.

2012-04-13 - 162e400 - lavfi 2.68.100
  Install libavfilter/asrc_abuffer.h public header.

2012-03-26 - a67d9cf - lavfi 2.66.100
  Add avfilter_fill_frame_from_{audio_,}buffer_ref() functions.

2013-05-15 - ff46809 / e6c4ac7 - lavu 52.32.100 / 52.11.0 - pixdesc.h
  Replace PIX_FMT_* flags with AV_PIX_FMT_FLAG_*.

2013-04-03 - 6fc58a8 / 507b1e4 - lavc 55.7.100 / 55.4.0 - avcodec.h
  Add field_order to AVCodecParserContext.

2013-04-19 - f4b05cd / 5e83d9a - lavc 55.5.100 / 55.2.0 - avcodec.h
  Add CODEC_FLAG_UNALIGNED to allow decoders to produce unaligned output.

2013-04-11 - lavfi 3.53.100 / 3.8.0
  231fd44 / 38f0c07 - Move all content from avfiltergraph.h to avfilter.h. Deprecate
            avfilterhraph.h, user applications should include just avfilter.h
  86070b8 / bc1a985 - Add avfilter_graph_alloc_filter(), deprecate avfilter_open() and
            avfilter_graph_add_filter().
  4fde705 / 1113672 - Add AVFilterContext.graph pointing to the AVFilterGraph that contains the
            filter.
  710b0aa / 48a5ada - Add avfilter_init_str(), deprecate avfilter_init_filter().
  46de9ba / 1ba95a9 - Add avfilter_init_dict().
  16fc24b / 7cdd737 - Add AVFilter.flags field and AVFILTER_FLAG_DYNAMIC_{INPUTS,OUTPUTS} flags.
  f4db6bf / 7e8fe4b - Add avfilter_pad_count() for counting filter inputs/outputs.
  835cc0f / fa2a34c - Add avfilter_next(), deprecate av_filter_next().
            Deprecate avfilter_uninit().

2013-04-09 - lavfi 3.51.100 / 3.7.0 - avfilter.h
  0594ef0 / b439c99 - Add AVFilter.priv_class for exporting filter options through the
            AVOptions API in the similar way private options work in lavc and lavf.
  44d4488 / 8114c10 - Add avfilter_get_class().
  Switch all filters to use AVOptions.

2013-03-19 - 17ebef2 / 2c328a9 - lavu 52.20.100 / 52.9.0 - pixdesc.h
  Add av_pix_fmt_count_planes() function for counting planes in a pixel format.

2013-03-16 - ecade98 / 42c7c61 - lavfi 3.47.100 / 3.6.0
  Add AVFilterGraph.nb_filters, deprecate AVFilterGraph.filter_count.

2013-03-08 - Reference counted buffers - lavu 52.8.0, lavc 55.0.100 / 55.0.0, lavf 55.0.100 / 55.0.0,
lavd 54.4.100 / 54.0.0, lavfi 3.5.0
  36099df / 8e401db, 532f31a / 1cec062 - add a new API for reference counted buffers and buffer
                     pools (new header libavutil/buffer.h).
  2653e12 / 1afddbe - add AVPacket.buf to allow reference counting for the AVPacket data.
            Add av_packet_from_data() function for constructing packets from
            av_malloc()ed data.
  c4e8821 / 7ecc2d4 - move AVFrame from lavc to lavu (new header libavutil/frame.h), add
            AVFrame.buf/extended_buf to allow reference counting for the AVFrame
            data. Add new API for working with reference-counted AVFrames.
  80e9e63 / 759001c - add the refcounted_frames field to AVCodecContext to make audio and
            video decoders return reference-counted frames. Add get_buffer2()
            callback to AVCodecContext which allocates reference-counted frames.
            Add avcodec_default_get_buffer2() as the default get_buffer2()
            implementation.
            Deprecate AVCodecContext.get_buffer() / release_buffer() /
            reget_buffer(), avcodec_default_get_buffer(),
            avcodec_default_reget_buffer(), avcodec_default_release_buffer().
            Remove avcodec_default_free_buffers(), which should not have ever
            been called from outside of lavc.
            Deprecate the following AVFrame fields:
                * base -- is now stored in AVBufferRef
                * reference, type, buffer_hints -- are unnecessary in the new API
                * hwaccel_picture_private, owner, thread_opaque -- should not
                  have been acessed from outside of lavc
                * qscale_table, qstride, qscale_type, mbskip_table, motion_val,
                  mb_type, dct_coeff, ref_index -- mpegvideo-specific tables,
                  which are not exported anymore.
  a05a44e / 7e35037 - switch libavfilter to use AVFrame instead of AVFilterBufferRef. Add
            av_buffersrc_add_frame(), deprecate av_buffersrc_buffer().
            Add av_buffersink_get_frame() and av_buffersink_get_samples(),
            deprecate av_buffersink_read() and av_buffersink_read_samples().
            Deprecate AVFilterBufferRef and all functions for working with it.

2013-03-17 - 6c17ff8 / 12c5c1d - lavu 52.19.100 / 52.8.0 - avstring.h
  Add av_isdigit, av_isgraph, av_isspace, av_isxdigit.

2013-02-23 - 71cf094 / 9f12235 - lavfi 3.40.100 / 3.4.0 - avfiltergraph.h
  Add resample_lavr_opts to AVFilterGraph for setting libavresample options
  for auto-inserted resample filters.

2013-01-25 - e7e14bc / 38c1466 - lavu 52.17.100 / 52.7.0 - dict.h
  Add av_dict_parse_string() to set multiple key/value pairs at once from a
  string.

2013-01-25 - 25be630 / b85a5e8 - lavu 52.16.100 / 52.6.0 - avstring.h
  Add av_strnstr()

2013-01-15 - e7e0186 / 8ee288d - lavu 52.15.100 / 52.5.0 - hmac.h
  Add AVHMAC.

2013-01-13 - 8ee7b38 / 44e065d - lavc 54.87.100 / 54.36.0 - vdpau.h
  Add AVVDPAUContext struct for VDPAU hardware-accelerated decoding.

2013-01-12 - dae382b / 169fb94 - lavu 52.14.100 / 52.4.0 - pixdesc.h
  Add AV_PIX_FMT_VDPAU flag.

2013-01-07 - 249fca3 / 074a00d - lavr 1.1.0
  Add avresample_set_channel_mapping() for input channel reordering,
  duplication, and silencing.

2012-12-29 - 2ce43b3 / d8fd06c - lavu 52.13.100 / 52.3.0 - avstring.h
  Add av_basename() and av_dirname().

2012-11-11 - 03b0787 / 5980f5d - lavu 52.6.100 / 52.2.0 - audioconvert.h
  Rename audioconvert.h to channel_layout.h. audioconvert.h is now deprecated.

2012-11-05 - 7d26be6 / dfde8a3 - lavu 52.5.100 / 52.1.0 - intmath.h
  Add av_ctz() for trailing zero bit count

2012-10-21 - e3a91c5 / a893655 - lavu 51.77.100 / 51.45.0 - error.h
  Add AVERROR_EXPERIMENTAL

2012-10-12 - a33ed6b / d2fcb35 - lavu 51.76.100 / 51.44.0 - pixdesc.h
  Add functions for accessing pixel format descriptors.
  Accessing the av_pix_fmt_descriptors array directly is now
  deprecated.

2012-10-11 - f391e40 / 9a92aea - lavu 51.75.100 / 51.43.0 - aes.h, md5.h, sha.h, tree.h
  Add functions for allocating the opaque contexts for the algorithms,

2012-10-10 - de31814 / b522000 - lavf 54.32.100 / 54.18.0 - avio.h
  Add avio_closep to complement avio_close.

2012-10-08 - ae77266 / 78071a1 - lavu 51.74.100 / 51.42.0 - pixfmt.h
  Rename PixelFormat to AVPixelFormat and all PIX_FMT_* to AV_PIX_FMT_*.
  To provide backwards compatibility, PixelFormat is now #defined as
  AVPixelFormat.
  Note that this can break user code that includes pixfmt.h and uses the
  'PixelFormat' identifier. Such code should either #undef PixelFormat
  or stop using the PixelFormat name.

2012-10-05 - 55c49af / e7ba5b1 - lavr 1.0.0 - avresample.h
  Data planes parameters to avresample_convert() and
  avresample_read() are now uint8_t** instead of void**.
  Libavresample is now stable.

2012-09-24 - 46a3595 / a42aada - lavc 54.59.100 / 54.28.0 - avcodec.h
  Add avcodec_free_frame(). This function must now
  be used for freeing an AVFrame.

2012-09-12 - e3e09f2 / 8919fee - lavu 51.73.100 / 51.41.0 - audioconvert.h
  Added AV_CH_LOW_FREQUENCY_2 channel mask value.

2012-09-04 - b21b5b0 / 686a329 - lavu 51.71.100 / 51.40.0 - opt.h
  Reordered the fields in default_val in AVOption, changed which
  default_val field is used for which AVOptionType.

2012-08-30 - 98298eb / a231832 - lavc 54.54.101 / 54.26.1 - avcodec.h
  Add codec descriptor properties AV_CODEC_PROP_LOSSY and
  AV_CODEC_PROP_LOSSLESS.

2012-08-18 - lavc 54.26 - avcodec.h
  Add codec descriptors for accessing codec properties without having
  to refer to a specific decoder or encoder.

  f5f3684 / c223d79 - Add an AVCodecDescriptor struct and functions
            avcodec_descriptor_get() and avcodec_descriptor_next().
  f5f3684 / 51efed1 - Add AVCodecDescriptor.props and AV_CODEC_PROP_INTRA_ONLY.
  6c180b3 / 91e59fe - Add avcodec_descriptor_get_by_name().

2012-08-08 - f5f3684 / 987170c - lavu 51.68.100 / 51.38.0 - dict.h
  Add av_dict_count().

2012-08-07 - 7a72695 / 104e10f - lavc 54.51.100 / 54.25.0 - avcodec.h
  Rename CodecID to AVCodecID and all CODEC_ID_* to AV_CODEC_ID_*.
  To provide backwards compatibility, CodecID is now #defined as AVCodecID.
  Note that this can break user code that includes avcodec.h and uses the
  'CodecID' identifier. Such code should either #undef CodecID or stop using the
  CodecID name.

2012-08-03 - e776ee8 / 239fdf1 - lavu 51.66.101 / 51.37.1 - cpu.h
                       lsws 2.1.1   - swscale.h
  Rename AV_CPU_FLAG_MMX2  ---> AV_CPU_FLAG_MMXEXT.
  Rename SWS_CPU_CAPS_MMX2 ---> SWS_CPU_CAPS_MMXEXT.

2012-07-29 - 7c26761 / 681ed00 - lavf 54.22.100 / 54.13.0 - avformat.h
  Add AVFMT_FLAG_NOBUFFER for low latency use cases.

2012-07-10 - fbe0245 / f3e5e6f - lavu 51.65.100 / 51.37.0
  Add av_malloc_array() and av_mallocz_array()

2012-06-22 - e847f41 / d3d3a32 - lavu 51.61.100 / 51.34.0
  Add av_usleep()

2012-06-20 - 4da42eb / ae0a301 - lavu 51.60.100 / 51.33.0
  Move av_gettime() to libavutil, add libavutil/time.h

2012-06-09 - 82edf67 / 3971be0 - lavr 0.0.3
  Add a parameter to avresample_build_matrix() for Dolby/DPLII downmixing.

2012-06-12 - c7b9eab / 9baeff9 - lavfi 2.79.100 / 2.23.0 - avfilter.h
  Add AVFilterContext.nb_inputs/outputs. Deprecate
  AVFilterContext.input/output_count.

2012-06-12 - c7b9eab / 84b9fbe - lavfi 2.79.100 / 2.22.0 - avfilter.h
  Add avfilter_pad_get_type() and avfilter_pad_get_name(). Those
  should now be used instead of accessing AVFilterPad members
  directly.

2012-06-12 - 3630a07 / b0f0dfc - lavu 51.57.100 / 51.32.0 - audioconvert.h
  Add av_get_channel_layout_channel_index(), av_get_channel_name()
  and av_channel_layout_extract_channel().

2012-05-25 - 53ce990 / 154486f - lavu 51.55.100 / 51.31.0 - opt.h
  Add av_opt_set_bin()

2012-05-15 - lavfi 2.74.100 / 2.17.0
  Add support for audio filters
  61930bd / ac71230, 1cbf7fb / a2cd9be - add video/audio buffer sink in a new installed
                    header buffersink.h
  1cbf7fb / 720c6b7 - add av_buffersrc_write_frame(), deprecate
            av_vsrc_buffer_add_frame()
  61930bd / ab16504 - add avfilter_copy_buf_props()
  61930bd / 9453c9e - add extended_data to AVFilterBuffer
  61930bd / 1b8c927 - add avfilter_get_audio_buffer_ref_from_arrays()

2012-05-09 - lavu 51.53.100 / 51.30.0 - samplefmt.h
  61930bd / 142e740 - add av_samples_copy()
  61930bd / 6d7f617 - add av_samples_set_silence()

2012-05-09 - 61930bd / a5117a2 - lavc 54.21.101 / 54.13.1
  For audio formats with fixed frame size, the last frame
  no longer needs to be padded with silence, libavcodec
  will handle this internally (effectively all encoders
  behave as if they had CODEC_CAP_SMALL_LAST_FRAME set).

2012-05-07 - 653d117 / 828bd08 - lavc 54.20.100 / 54.13.0 - avcodec.h
  Add sample_rate and channel_layout fields to AVFrame.

2012-05-01 - 2330eb1 / 4010d72 - lavr 0.0.1
  Change AV_MIX_COEFF_TYPE_Q6 to AV_MIX_COEFF_TYPE_Q8.

2012-04-25 - e890b68 / 3527a73 - lavu 51.48.100 / 51.29.0 - cpu.h
  Add av_parse_cpu_flags()

2012-04-24 - 3ead79e / c8af852 - lavr 0.0.0
  Add libavresample audio conversion library

2012-04-20 - 3194ab7 / 0c0d1bc - lavu 51.47.100 / 51.28.0 - audio_fifo.h
  Add audio FIFO functions:
    av_audio_fifo_free()
    av_audio_fifo_alloc()
    av_audio_fifo_realloc()
    av_audio_fifo_write()
    av_audio_fifo_read()
    av_audio_fifo_drain()
    av_audio_fifo_reset()
    av_audio_fifo_size()
    av_audio_fifo_space()

2012-04-14 - lavfi 2.70.100 / 2.16.0 - avfiltergraph.h
  7432bcf / d7bcc71 Add avfilter_graph_parse2().

2012-04-08 - 6bfb304 / 4d693b0 - lavu 51.46.100 / 51.27.0 - samplefmt.h
  Add av_get_packed_sample_fmt() and av_get_planar_sample_fmt()

2012-03-21 - b75c67d - lavu 51.43.100
  Add bprint.h for bprint API.

2012-02-21 - 9cbf17e - lavc 54.4.100
  Add av_get_pcm_codec() function.

2012-02-16 - 560b224 - libswr 0.7.100
  Add swr_set_matrix() function.

2012-02-09 - c28e7af - lavu 51.39.100
  Add a new installed header libavutil/timestamp.h with timestamp
  utilities.

2012-02-06 - 70ffda3 - lavu 51.38.100
  Add av_parse_ratio() function to parseutils.h.

2012-02-06 - 70ffda3 - lavu 51.38.100
  Add AV_LOG_MAX_OFFSET macro to log.h.

2012-02-02 - 0eaa123 - lavu 51.37.100
  Add public timecode helpers.

2012-01-24 - 0c3577b - lavfi 2.60.100
  Add avfilter_graph_dump.

2012-03-20 - 0ebd836 / 3c90cc2 - lavfo 54.2.0
  Deprecate av_read_packet(), use av_read_frame() with
  AVFMT_FLAG_NOPARSE | AVFMT_FLAG_NOFILLIN in AVFormatContext.flags

2012-03-05 - lavc 54.10.100 / 54.8.0
  f095391 / 6699d07 Add av_get_exact_bits_per_sample()
  f095391 / 9524cf7 Add av_get_audio_frame_duration()

2012-03-04 - 2af8f2c / 44fe77b - lavc 54.8.100 / 54.7.0 - avcodec.h
  Add av_codec_is_encoder/decoder().

2012-03-01 - 1eb7f39 / 442c132 - lavc 54.5.100 / 54.3.0 - avcodec.h
  Add av_packet_shrink_side_data.

2012-02-29 - 79ae084 / dd2a4bc - lavf 54.2.100 / 54.2.0 - avformat.h
  Add AVStream.attached_pic and AV_DISPOSITION_ATTACHED_PIC,
  used for dealing with attached pictures/cover art.

2012-02-25 - 305e4b3 / c9bca80 - lavu 51.41.100 / 51.24.0 - error.h
  Add AVERROR_UNKNOWN
  NOTE: this was backported to 0.8

2012-02-20 - eadd426 / e9cda85 - lavc 54.2.100 / 54.2.0
  Add duration field to AVCodecParserContext

2012-02-20 - eadd426 / 0b42a93 - lavu 51.40.100 / 51.23.1 - mathematics.h
  Add av_rescale_q_rnd()

2012-02-08 - f2b20b7 / 38d5533 - lavu 51.38.101 / 51.22.1 - pixdesc.h
  Add PIX_FMT_PSEUDOPAL flag.

2012-02-08 - f2b20b7 / 52f82a1 - lavc 54.2.100 / 54.1.0
  Add avcodec_encode_video2() and deprecate avcodec_encode_video().

2012-02-01 - 4c677df / 316fc74 - lavc 54.1.0
  Add av_fast_padded_malloc() as alternative for av_realloc() when aligned
  memory is required. The buffer will always have FF_INPUT_BUFFER_PADDING_SIZE
  zero-padded bytes at the end.

2012-01-31 - a369a6b / dd6d3b0 - lavf 54.1.0
  Add avformat_get_riff_video_tags() and avformat_get_riff_audio_tags().
  NOTE: this was backported to 0.8

2012-01-31 - a369a6b / af08d9a - lavc 54.1.0
  Add avcodec_is_open() function.
  NOTE: this was backported to 0.8

2012-01-30 - 151ecc2 / 8b93312 - lavu 51.36.100 / 51.22.0 - intfloat.h
  Add a new installed header libavutil/intfloat.h with int/float punning
  functions.
  NOTE: this was backported to 0.8

2012-01-25 - lavf 53.31.100 / 53.22.0
  3c5fe5b / f1caf01 Allow doing av_write_frame(ctx, NULL) for flushing possible
          buffered data within a muxer. Added AVFMT_ALLOW_FLUSH for
          muxers supporting it (av_write_frame makes sure it is called
          only for muxers with this flag).

2012-01-15 - lavc 53.56.105 / 53.34.0
  New audio encoding API:
  67f5650 / b2c75b6 Add CODEC_CAP_VARIABLE_FRAME_SIZE capability for use by audio
          encoders.
  67f5650 / 5ee5fa0 Add avcodec_fill_audio_frame() as a convenience function.
  67f5650 / b2c75b6 Add avcodec_encode_audio2() and deprecate avcodec_encode_audio().
          Add AVCodec.encode2().

2012-01-12 - b18e17e / 3167dc9 - lavfi 2.59.100 / 2.15.0
  Add a new installed header -- libavfilter/version.h -- with version macros.

2011-12-08 - a502939 - lavfi 2.52.0
  Add av_buffersink_poll_frame() to buffersink.h.

2011-12-08 - 26c6fec - lavu 51.31.0
  Add av_log_format_line.

2011-12-03 - 976b095 - lavu 51.30.0
  Add AVERROR_BUG.

2011-11-24 - 573ffbb - lavu 51.28.1
  Add av_get_alt_sample_fmt() to samplefmt.h.

2011-11-03 - 96949da - lavu 51.23.0
  Add av_strcasecmp() and av_strncasecmp() to avstring.h.

2011-10-20 - b35e9e1 - lavu 51.22.0
  Add av_strtok() to avstring.h.

2012-01-03 - ad1c8dd / b73ec05 - lavu 51.34.100 / 51.21.0
  Add av_popcount64

2011-12-18 - 7c29313 / 8400b12 - lavc 53.46.1 / 53.28.1
  Deprecate AVFrame.age. The field is unused.

2011-12-12 - 8bc7fe4 / 5266045 - lavf 53.25.0 / 53.17.0
  Add avformat_close_input().
  Deprecate av_close_input_file() and av_close_input_stream().

2011-12-02 - e4de716 / 0eea212 - lavc 53.40.0 / 53.25.0
  Add nb_samples and extended_data fields to AVFrame.
  Deprecate AVCODEC_MAX_AUDIO_FRAME_SIZE.
  Deprecate avcodec_decode_audio3() in favor of avcodec_decode_audio4().
  avcodec_decode_audio4() writes output samples to an AVFrame, which allows
  audio decoders to use get_buffer().

2011-12-04 - e4de716 / 560f773 - lavc 53.40.0 / 53.24.0
  Change AVFrame.data[4]/base[4]/linesize[4]/error[4] to [8] at next major bump.
  Change AVPicture.data[4]/linesize[4] to [8] at next major bump.
  Change AVCodecContext.error[4] to [8] at next major bump.
  Add AV_NUM_DATA_POINTERS to simplify the bump transition.

2011-11-23 - 8e576d5 / bbb46f3 - lavu 51.27.0 / 51.18.0
  Add av_samples_get_buffer_size(), av_samples_fill_arrays(), and
  av_samples_alloc(), to samplefmt.h.

2011-11-23 - 8e576d5 / 8889cc4 - lavu 51.27.0 / 51.17.0
  Add planar sample formats and av_sample_fmt_is_planar() to samplefmt.h.

2011-11-19 - dbb38bc / f3a29b7 - lavc 53.36.0 / 53.21.0
  Move some AVCodecContext fields to a new private struct, AVCodecInternal,
  which is accessed from a new field, AVCodecContext.internal.
  - fields moved:
      AVCodecContext.internal_buffer       --> AVCodecInternal.buffer
      AVCodecContext.internal_buffer_count --> AVCodecInternal.buffer_count
      AVCodecContext.is_copy               --> AVCodecInternal.is_copy

2011-11-16 - 8709ba9 / 6270671 - lavu 51.26.0 / 51.16.0
  Add av_timegm()

2011-11-13 - lavf 53.21.0 / 53.15.0
  New interrupt callback API, allowing per-AVFormatContext/AVIOContext
  interrupt callbacks.
  5f268ca / 6aa0b98 Add AVIOInterruptCB struct and the interrupt_callback field to
          AVFormatContext.
  5f268ca / 1dee0ac Add avio_open2() with additional parameters. Those are
          an interrupt callback and an options AVDictionary.
          This will allow passing AVOptions to protocols after lavf
          54.0.

2011-11-06 - 13b7781 / ba04ecf - lavu 51.24.0 / 51.14.0
  Add av_strcasecmp() and av_strncasecmp() to avstring.h.

2011-11-06 - 13b7781 / 07b172f - lavu 51.24.0 / 51.13.0
  Add av_toupper()/av_tolower()

2011-11-05 - d8cab5c / b6d08f4 - lavf 53.19.0 / 53.13.0
  Add avformat_network_init()/avformat_network_deinit()

2011-10-27 - 6faf0a2 / 512557b - lavc 53.24.0 / 53.15.0
  Remove avcodec_parse_frame.
  Deprecate AVCodecContext.parse_only and CODEC_CAP_PARSE_ONLY.

2011-10-19 - d049257 / 569129a - lavf 53.17.0 / 53.10.0
  Add avformat_new_stream(). Deprecate av_new_stream().

2011-10-13 - 91eb1b1 / b631fba - lavf 53.16.0 / 53.9.0
  Add AVFMT_NO_BYTE_SEEK AVInputFormat flag.

2011-10-12 - lavu 51.21.0 / 51.12.0
  AVOptions API rewrite.

  - f884ef0 / 145f741 FF_OPT_TYPE* renamed to AV_OPT_TYPE_*
  - new setting/getting functions with slightly different semantics:
        f884ef0 / dac66da av_set_string3 -> av_opt_set
                av_set_double  -> av_opt_set_double
                av_set_q       -> av_opt_set_q
                av_set_int     -> av_opt_set_int

        f884ef0 / 41d9d51 av_get_string  -> av_opt_get
                av_get_double  -> av_opt_get_double
                av_get_q       -> av_opt_get_q
                av_get_int     -> av_opt_get_int

  - f884ef0 / 8c5dcaa trivial rename av_next_option -> av_opt_next
  - f884ef0 / 641c7af new functions - av_opt_child_next, av_opt_child_class_next
    and av_opt_find2()

2011-09-22 - a70e787 - lavu 51.17.0
  Add av_x_if_null().

2011-09-18 - 645cebb - lavc 53.16.0
  Add showall flag2

2011-09-16 - ea8de10 - lavfi 2.42.0
  Add avfilter_all_channel_layouts.

2011-09-16 - 9899037 - lavfi 2.41.0
  Rename avfilter_all_* function names to avfilter_make_all_*.

  In particular, apply the renames:
  avfilter_all_formats         -> avfilter_make_all_formats
  avfilter_all_channel_layouts -> avfilter_make_all_channel_layouts
  avfilter_all_packing_formats -> avfilter_make_all_packing_formats

2011-09-12 - 4381bdd - lavfi 2.40.0
  Change AVFilterBufferRefAudioProps.sample_rate type from uint32_t to int.

2011-09-12 - 2c03174 - lavfi 2.40.0
  Simplify signature for avfilter_get_audio_buffer(), make it
  consistent with avfilter_get_video_buffer().

2011-09-06 - 4f7dfe1 - lavfi 2.39.0
  Rename libavfilter/vsink_buffer.h to libavfilter/buffersink.h.

2011-09-06 - c4415f6 - lavfi 2.38.0
  Unify video and audio sink API.

  In particular, add av_buffersink_get_buffer_ref(), deprecate
  av_vsink_buffer_get_video_buffer_ref() and change the value for the
  opaque field passed to the abuffersink init function.

2011-09-04 - 61e2e29 - lavu 51.16.0
  Add av_asprintf().

2011-08-22 - dacd827 - lavf 53.10.0
  Add av_find_program_from_stream().

2011-08-20 - 69e2c1a - lavu 51.13.0
  Add av_get_media_type_string().

2011-09-03 - 1889c67 / fb4ca26 - lavc 53.13.0
                       lavf 53.11.0
                       lsws  2.1.0
  Add {avcodec,avformat,sws}_get_class().

2011-08-03 - 1889c67 / c11fb82 - lavu 51.15.0
  Add AV_OPT_SEARCH_FAKE_OBJ flag for av_opt_find() function.

2011-08-14 - 323b930 - lavu 51.12.0
  Add av_fifo_peek2(), deprecate av_fifo_peek().

2011-08-26 - lavu 51.14.0 / 51.9.0
  - 976a8b2 / add41de..976a8b2 / abc78a5 Do not include intfloat_readwrite.h,
    mathematics.h, rational.h, pixfmt.h, or log.h from avutil.h.

2011-08-16 - 27fbe31 / 48f9e45 - lavf 53.11.0 / 53.8.0
  Add avformat_query_codec().

2011-08-16 - 27fbe31 / bca06e7 - lavc 53.11.0
  Add avcodec_get_type().

2011-08-06 - 0cb233c / 2f63440 - lavf 53.7.0
  Add error_recognition to AVFormatContext.

2011-08-02 - 1d186e9 / 9d39cbf - lavc 53.9.1
  Add AV_PKT_FLAG_CORRUPT AVPacket flag.

2011-07-16 - b57df29 - lavfi 2.27.0
  Add audio packing negotiation fields and helper functions.

  In particular, add AVFilterPacking enum, planar, in_packings and
  out_packings fields to AVFilterLink, and the functions:
  avfilter_set_common_packing_formats()
  avfilter_all_packing_formats()

2011-07-10 - 3602ad7 / a67c061 - lavf 53.6.0
  Add avformat_find_stream_info(), deprecate av_find_stream_info().
  NOTE: this was backported to 0.7

2011-07-10 - 3602ad7 / 0b950fe - lavc 53.8.0
  Add avcodec_open2(), deprecate avcodec_open().
  NOTE: this was backported to 0.7

  Add avcodec_alloc_context3. Deprecate avcodec_alloc_context() and
  avcodec_alloc_context2().

2011-07-01 - b442ca6 - lavf 53.5.0 - avformat.h
  Add function av_get_output_timestamp().

2011-06-28 - 5129336 - lavu 51.11.0 - avutil.h
  Define the AV_PICTURE_TYPE_NONE value in AVPictureType enum.

2011-06-19 - fd2c0a5 - lavfi 2.23.0 - avfilter.h
  Add layout negotiation fields and helper functions.

  In particular, add in_chlayouts and out_chlayouts to AVFilterLink,
  and the functions:
  avfilter_set_common_sample_formats()
  avfilter_set_common_channel_layouts()
  avfilter_all_channel_layouts()

2011-06-19 - 527ca39 - lavfi 2.22.0 - AVFilterFormats
  Change type of AVFilterFormats.formats from int * to int64_t *,
  and update formats handling API accordingly.

  avfilter_make_format_list() still takes a int32_t array and converts
  it to int64_t. A new function, avfilter_make_format64_list(), that
  takes int64_t arrays has been added.

2011-06-19 - 44f669e - lavfi 2.21.0 - vsink_buffer.h
  Add video sink buffer and vsink_buffer.h public header.

2011-06-12 - 9fdf772 - lavfi 2.18.0 - avcodec.h
  Add avfilter_get_video_buffer_ref_from_frame() function in
  libavfilter/avcodec.h.

2011-06-12 - c535494 - lavfi 2.17.0 - avfiltergraph.h
  Add avfilter_inout_alloc() and avfilter_inout_free() functions.

2011-06-12 - 6119b23 - lavfi 2.16.0 - avfilter_graph_parse()
  Change avfilter_graph_parse() signature.

2011-06-23 - 686959e / 67e9ae1 - lavu 51.10.0 / 51.8.0 - attributes.h
  Add av_printf_format().

2011-06-16 - 2905e3f / 05e84c9, 2905e3f / 25de595 - lavf 53.4.0 / 53.2.0 - avformat.h
  Add avformat_open_input and avformat_write_header().
  Deprecate av_open_input_stream, av_open_input_file,
  AVFormatParameters and av_write_header.

2011-06-16 - 2905e3f / 7e83e1c, 2905e3f / dc59ec5 - lavu 51.9.0 / 51.7.0 - opt.h
  Add av_opt_set_dict() and av_opt_find().
  Deprecate av_find_opt().
  Add AV_DICT_APPEND flag.

2011-06-10 - 45fb647 / cb7c11c - lavu 51.6.0 - opt.h
  Add av_opt_flag_is_set().

2011-06-10 - c381960 - lavfi 2.15.0 - avfilter_get_audio_buffer_ref_from_arrays
  Add avfilter_get_audio_buffer_ref_from_arrays() to avfilter.h.

2011-06-09 - f9ecb84 / d9f80ea - lavu 51.8.0 - AVMetadata
  Move AVMetadata from lavf to lavu and rename it to
  AVDictionary -- new installed header dict.h.
  All av_metadata_* functions renamed to av_dict_*.

2011-06-07 - d552f61 / a6703fa - lavu 51.8.0 - av_get_bytes_per_sample()
  Add av_get_bytes_per_sample() in libavutil/samplefmt.h.
  Deprecate av_get_bits_per_sample_fmt().

2011-06-05 - f956924 / b39b062 - lavu 51.8.0 - opt.h
  Add av_opt_free convenience function.

2011-06-06 - 95a0242 - lavfi 2.14.0 - AVFilterBufferRefAudioProps
  Remove AVFilterBufferRefAudioProps.size, and use nb_samples in
  avfilter_get_audio_buffer() and avfilter_default_get_audio_buffer() in
  place of size.

2011-06-06 - 0bc2cca - lavu 51.6.0 - av_samples_alloc()
  Switch nb_channels and nb_samples parameters order in
  av_samples_alloc().

2011-06-06 - e1c7414 - lavu 51.5.0 - av_samples_*
  Change the data layout created by av_samples_fill_arrays() and
  av_samples_alloc().

2011-06-06 - 27bcf55 - lavfi 2.13.0 - vsrc_buffer.h
  Make av_vsrc_buffer_add_video_buffer_ref() accepts an additional
  flags parameter in input.

2011-06-03 - e977ca2 - lavfi 2.12.0 - avfilter_link_free()
  Add avfilter_link_free() function.

2011-06-02 - 5ad38d9 - lavu 51.4.0 - av_force_cpu_flags()
  Add av_cpu_flags() in libavutil/cpu.h.

2011-05-28 - e71f260 - lavu 51.3.0 - pixdesc.h
  Add av_get_pix_fmt_name() in libavutil/pixdesc.h, and deprecate
  avcodec_get_pix_fmt_name() in libavcodec/avcodec.h in its favor.

2011-05-25 - 39e4206 / 30315a8 - lavf 53.3.0 - avformat.h
  Add fps_probe_size to AVFormatContext.

2011-05-22 - 5ecdfd0 - lavf 53.2.0 - avformat.h
  Introduce avformat_alloc_output_context2() and deprecate
  avformat_alloc_output_context().

2011-05-22 - 83db719 - lavfi 2.10.0 - vsrc_buffer.h
  Make libavfilter/vsrc_buffer.h public.

2011-05-19 - c000a9f - lavfi 2.8.0 - avcodec.h
  Add av_vsrc_buffer_add_frame() to libavfilter/avcodec.h.

2011-05-14 - 9fdf772 - lavfi 2.6.0 - avcodec.h
  Add avfilter_get_video_buffer_ref_from_frame() to libavfilter/avcodec.h.

2011-05-18 - 75a37b5 / 64150ff - lavc 53.7.0 - AVCodecContext.request_sample_fmt
  Add request_sample_fmt field to AVCodecContext.

2011-05-10 - 59eb12f / 188dea1 - lavc 53.6.0 - avcodec.h
  Deprecate AVLPCType and the following fields in
  AVCodecContext: lpc_coeff_precision, prediction_order_method,
  min_partition_order, max_partition_order, lpc_type, lpc_passes.
  Corresponding FLAC encoder options should be used instead.

2011-05-07 - 9fdf772 - lavfi 2.5.0 - avcodec.h
  Add libavfilter/avcodec.h header and avfilter_copy_frame_props()
  function.

2011-05-07 - 18ded93 - lavc 53.5.0 - AVFrame
  Add format field to AVFrame.

2011-05-07 - 22333a6 - lavc 53.4.0 - AVFrame
  Add width and height fields to AVFrame.

2011-05-01 - 35fe66a - lavfi 2.4.0 - avfilter.h
  Rename AVFilterBufferRefVideoProps.pixel_aspect to
  sample_aspect_ratio.

2011-05-01 - 77e9dee - lavc 53.3.0 - AVFrame
  Add a sample_aspect_ratio field to AVFrame.

2011-05-01 - 1ba5727 - lavc 53.2.0 - AVFrame
  Add a pkt_pos field to AVFrame.

2011-04-29 - 35ceaa7 - lavu 51.2.0 - mem.h
  Add av_dynarray_add function for adding
  an element to a dynamic array.

2011-04-26 - d7e5aeb / bebe72f - lavu 51.1.0 - avutil.h
  Add AVPictureType enum and av_get_picture_type_char(), deprecate
  FF_*_TYPE defines and av_get_pict_type_char() defined in
  libavcodec/avcodec.h.

2011-04-26 - d7e5aeb / 10d3940 - lavfi 2.3.0 - avfilter.h
  Add pict_type and key_frame fields to AVFilterBufferRefVideo.

2011-04-26 - d7e5aeb / 7a11c82 - lavfi 2.2.0 - vsrc_buffer
  Add sample_aspect_ratio fields to vsrc_buffer arguments

2011-04-21 - 8772156 / 94f7451 - lavc 53.1.0 - avcodec.h
  Add CODEC_CAP_SLICE_THREADS for codecs supporting sliced threading.

2011-04-15 - lavc 52.120.0 - avcodec.h
  AVPacket structure got additional members for passing side information:
    c407984 / 4de339e introduce side information for AVPacket
    c407984 / 2d8591c make containers pass palette change in AVPacket

2011-04-12 - lavf 52.107.0 - avio.h
  Avio cleanup, part II - deprecate the entire URLContext API:
    c55780d / 175389c add avio_check as a replacement for url_exist
    9891004 / ff1ec0c add avio_pause and avio_seek_time as replacements
            for _av_url_read_fseek/fpause
    d4d0932 / cdc6a87 deprecate av_protocol_next(), avio_enum_protocols
            should be used instead.
    c88caa5 / 80c6e23 rename url_set_interrupt_cb->avio_set_interrupt_cb.
    c88caa5 / f87b1b3 rename open flags: URL_* -> AVIO_*
    d4d0932 / f8270bb add avio_enum_protocols.
    d4d0932 / 5593f03 deprecate URLProtocol.
    d4d0932 / c486dad deprecate URLContext.
    d4d0932 / 026e175 deprecate the typedef for URLInterruptCB
    c88caa5 / 8e76a19 deprecate av_register_protocol2.
    11d7841 / b840484 deprecate URL_PROTOCOL_FLAG_NESTED_SCHEME
    11d7841 / 1305d93 deprecate av_url_read_seek
    11d7841 / fa104e1 deprecate av_url_read_pause
    434f248 / 727c7aa deprecate url_get_filename().
    434f248 / 5958df3 deprecate url_max_packet_size().
    434f248 / 1869ea0 deprecate url_get_file_handle().
    434f248 / 32a97d4 deprecate url_filesize().
    434f248 / e52a914 deprecate url_close().
    434f248 / 58a48c6 deprecate url_seek().
    434f248 / 925e908 deprecate url_write().
    434f248 / dce3756 deprecate url_read_complete().
    434f248 / bc371ac deprecate url_read().
    434f248 / 0589da0 deprecate url_open().
    434f248 / 62eaaea deprecate url_connect.
    434f248 / 5652bb9 deprecate url_alloc.
    434f248 / 333e894 deprecate url_open_protocol
    434f248 / e230705 deprecate url_poll and URLPollEntry

2011-04-08 - lavf 52.106.0 - avformat.h
  Minor avformat.h cleanup:
    d4d0932 / a9bf9d8 deprecate av_guess_image2_codec
    d4d0932 / c3675df rename avf_sdp_create->av_sdp_create

2011-04-03 - lavf 52.105.0 - avio.h
  Large-scale renaming/deprecating of AVIOContext-related functions:
    2cae980 / 724f6a0 deprecate url_fdopen
    2cae980 / 403ee83 deprecate url_open_dyn_packet_buf
    2cae980 / 6dc7d80 rename url_close_dyn_buf       -> avio_close_dyn_buf
    2cae980 / b92c545 rename url_open_dyn_buf        -> avio_open_dyn_buf
    2cae980 / 8978fed introduce an AVIOContext.seekable field as a replacement for
            AVIOContext.is_streamed and url_is_streamed()
    1caa412 / b64030f deprecate get_checksum()
    1caa412 / 4c4427a deprecate init_checksum()
    2fd41c9 / 4ec153b deprecate udp_set_remote_url/get_local_port
    4fa0e24 / 933e90a deprecate av_url_read_fseek/fpause
    4fa0e24 / 8d9769a deprecate url_fileno
    0fecf26 / b7f2fdd rename put_flush_packet -> avio_flush
    0fecf26 / 35f1023 deprecate url_close_buf
    0fecf26 / 83fddae deprecate url_open_buf
    0fecf26 / d9d86e0 rename url_fprintf -> avio_printf
    0fecf26 / 59f65d9 deprecate url_setbufsize
    6947b0c / 3e68b3b deprecate url_ferror
    e8bb2e2 deprecate url_fget_max_packet_size
    76aa876 rename url_fsize -> avio_size
    e519753 deprecate url_fgetc
    655e45e deprecate url_fgets
    a2704c9 rename url_ftell -> avio_tell
    e16ead0 deprecate get_strz() in favor of avio_get_str
    0300db8,2af07d3 rename url_fskip -> avio_skip
    6b4aa5d rename url_fseek -> avio_seek
    61840b4 deprecate put_tag
    22a3212 rename url_fopen/fclose -> avio_open/close.
    0ac8e2b deprecate put_nbyte
    77eb550 rename put_byte          -> avio_w8
                   put_[b/l]e<type>  -> avio_w[b/l]<type>
                   put_buffer        -> avio_write
    b7effd4 rename get_byte          -> avio_r8,
                   get_[b/l]e<type>  -> avio_r[b/l]<type>
                   get_buffer        -> avio_read
    b3db9ce deprecate get_partial_buffer
    8d9ac96 rename av_alloc_put_byte -> avio_alloc_context

2011-03-25 - 27ef7b1 / 34b47d7 - lavc 52.115.0 - AVCodecContext.audio_service_type
  Add audio_service_type field to AVCodecContext.

2011-03-17 - e309fdc - lavu 50.40.0 - pixfmt.h
  Add PIX_FMT_BGR48LE and PIX_FMT_BGR48BE pixel formats

2011-03-02 - 863c471 - lavf  52.103.0 - av_pkt_dump2, av_pkt_dump_log2
  Add new functions av_pkt_dump2, av_pkt_dump_log2 that uses the
  source stream timebase for outputting timestamps. Deprecate
  av_pkt_dump and av_pkt_dump_log.

2011-02-20 - e731b8d - lavf  52.102.0 - avio.h
  * e731b8d - rename init_put_byte() to ffio_init_context(), deprecating the
              original, and move it to a private header so it is no longer
              part of our public API. Instead, use av_alloc_put_byte().
  * ae628ec - rename ByteIOContext to AVIOContext.

2011-02-16 - 09d171b - lavf  52.101.0 - avformat.h
                       lavu  52.39.0  - parseutils.h
  * 610219a - Add av_ prefix to dump_format().
  * f6c7375 - Replace parse_date() in lavf with av_parse_time() in lavu.
  * ab0287f - Move find_info_tag from lavf to lavu and add av_prefix to it.

2011-02-15 - lavu 52.38.0 - merge libavcore
  libavcore is merged back completely into libavutil

2011-02-10 - 55bad0c - lavc 52.113.0 - vbv_delay
  Add vbv_delay field to AVCodecContext

2011-02-14 - 24a83bd - lavf 52.100.0 - AV_DISPOSITION_CLEAN_EFFECTS
  Add AV_DISPOSITION_CLEAN_EFFECTS disposition flag.

2011-02-14 - 910b5b8 - lavfi 1.76.0 - AVFilterLink sample_aspect_ratio
  Add sample_aspect_ratio field to AVFilterLink.

2011-02-10 - 12c14cd - lavf 52.99.0 - AVStream.disposition
  Add AV_DISPOSITION_HEARING_IMPAIRED and AV_DISPOSITION_VISUAL_IMPAIRED.

2011-02-09 - c0b102c - lavc 52.112.0 - avcodec_thread_init()
  Deprecate avcodec_thread_init()/avcodec_thread_free() use; instead
  set thread_count before calling avcodec_open.

2011-02-09 - 37b00b4 - lavc 52.111.0 - threading API
  Add CODEC_CAP_FRAME_THREADS with new restrictions on get_buffer()/
  release_buffer()/draw_horiz_band() callbacks for appropriate codecs.
  Add thread_type and active_thread_type fields to AVCodecContext.

2011-02-08 - 3940caa - lavf 52.98.0 - av_probe_input_buffer
  Add av_probe_input_buffer() to avformat.h for probing format from a
  ByteIOContext.

2011-02-06 - fe174fc - lavf 52.97.0 - avio.h
  Add flag for non-blocking protocols: URL_FLAG_NONBLOCK

2011-02-04 - f124b08 - lavf 52.96.0 - avformat_free_context()
  Add avformat_free_context() in avformat.h.

2011-02-03 - f5b82f4 - lavc 52.109.0 - add CODEC_ID_PRORES
  Add CODEC_ID_PRORES to avcodec.h.

2011-02-03 - fe9a3fb - lavc 52.109.0 - H.264 profile defines
  Add defines for H.264 * Constrained Baseline and Intra profiles

2011-02-02 - lavf 52.95.0
  * 50196a9 - add a new installed header version.h.
  * 4efd5cf, dccbd97, 93b78d1 - add several variants of public
    avio_{put,get}_str* functions.  Deprecate corresponding semi-public
    {put,get}_str*.

2011-02-02 - dfd2a00 - lavu 50.37.0 - log.h
  Make av_dlog public.

2011-01-31 - 7b3ea55 - lavfi 1.76.0 - vsrc_buffer
  Add sample_aspect_ratio fields to vsrc_buffer arguments

2011-01-31 - 910b5b8 - lavfi 1.75.0 - AVFilterLink sample_aspect_ratio
  Add sample_aspect_ratio field to AVFilterLink.

2011-01-15 - a242ac3 - lavfi 1.74.0 - AVFilterBufferRefAudioProps
  Rename AVFilterBufferRefAudioProps.samples_nb to nb_samples.

2011-01-14 - 7f88a5b - lavf 52.93.0 - av_metadata_copy()
  Add av_metadata_copy() in avformat.h.

2011-01-07 - 81c623f - lavc 52.107.0 - deprecate reordered_opaque
  Deprecate reordered_opaque in favor of pkt_pts/dts.

2011-01-07 - 1919fea - lavc 52.106.0 - pkt_dts
  Add pkt_dts to AVFrame, this will in the future allow multithreading decoders
  to not mess up dts.

2011-01-07 - 393cbb9 - lavc 52.105.0 - pkt_pts
  Add pkt_pts to AVFrame.

2011-01-07 - 060ec0a - lavc 52.104.0 - av_get_profile_name()
  Add av_get_profile_name to libavcodec/avcodec.h.

2010-12-27 - 0ccabee - lavfi 1.71.0 - AV_PERM_NEG_LINESIZES
  Add AV_PERM_NEG_LINESIZES in avfilter.h.

2010-12-27 - 9128ae0 - lavf 52.91.0 - av_find_best_stream()
  Add av_find_best_stream to libavformat/avformat.h.

2010-12-27 - 107a7e3 - lavf 52.90.0
  Add AVFMT_NOSTREAMS flag for formats with no streams,
  like e.g. text metadata.

2010-12-22 - 0328b9e - lavu 50.36.0 - file.h
  Add functions av_file_map() and av_file_unmap() in file.h.

2010-12-19 - 0bc55f5 - lavu 50.35.0 - error.h
  Add "not found" error codes:
  AVERROR_DEMUXER_NOT_FOUND
  AVERROR_MUXER_NOT_FOUND
  AVERROR_DECODER_NOT_FOUND
  AVERROR_ENCODER_NOT_FOUND
  AVERROR_PROTOCOL_NOT_FOUND
  AVERROR_FILTER_NOT_FOUND
  AVERROR_BSF_NOT_FOUND
  AVERROR_STREAM_NOT_FOUND

2010-12-09 - c61cdd0 - lavcore 0.16.0 - avcore.h
  Move AV_NOPTS_VALUE, AV_TIME_BASE, AV_TIME_BASE_Q symbols from
  avcodec.h to avcore.h.

2010-12-04 - 16cfc96 - lavc 52.98.0 - CODEC_CAP_NEG_LINESIZES
  Add CODEC_CAP_NEG_LINESIZES codec capability flag in avcodec.h.

2010-12-04 - bb4afa1 - lavu 50.34.0 - av_get_pix_fmt_string()
  Deprecate avcodec_pix_fmt_string() in favor of
  pixdesc.h/av_get_pix_fmt_string().

2010-12-04 - 4da12e3 - lavcore 0.15.0 - av_image_alloc()
  Add av_image_alloc() to libavcore/imgutils.h.

2010-12-02 - 037be76 - lavfi 1.67.0 - avfilter_graph_create_filter()
  Add function avfilter_graph_create_filter() in avfiltergraph.h.

2010-11-25 - 4723bc2 - lavfi 1.65.0 - avfilter_get_video_buffer_ref_from_arrays()
  Add function avfilter_get_video_buffer_ref_from_arrays() in
  avfilter.h.

2010-11-21 - 176a615 - lavcore 0.14.0 - audioconvert.h
  Add a public audio channel API in audioconvert.h, and deprecate the
  corresponding functions in libavcodec:
  avcodec_get_channel_name()
  avcodec_get_channel_layout()
  avcodec_get_channel_layout_string()
  avcodec_channel_layout_num_channels()
  and the CH_* macros defined in libavcodec/avcodec.h.

2010-11-21 - 6bfc268 - lavf 52.85.0 - avformat.h
  Add av_append_packet().

2010-11-21 - a08d918 - lavc 52.97.0 - avcodec.h
  Add av_grow_packet().

2010-11-17 - 0985e1a - lavcore 0.13.0 - parseutils.h
  Add av_parse_color() declared in libavcore/parseutils.h.

2010-11-13 - cb2c971 - lavc 52.95.0 - AVCodecContext
  Add AVCodecContext.subtitle_header and AVCodecContext.subtitle_header_size
  fields.

2010-11-13 - 5aaea02 - lavfi 1.62.0 - avfiltergraph.h
  Make avfiltergraph.h public.

2010-11-13 - 4fcbb2a - lavfi 1.61.0 - avfiltergraph.h
  Remove declarations from avfiltergraph.h for the functions:
  avfilter_graph_check_validity()
  avfilter_graph_config_links()
  avfilter_graph_config_formats()
  which are now internal.
  Use avfilter_graph_config() instead.

2010-11-08 - d2af720 - lavu 50.33.0 - eval.h
  Deprecate functions:
  av_parse_and_eval_expr(),
  av_parse_expr(),
  av_eval_expr(),
  av_free_expr(),
  in favor of the functions:
  av_expr_parse_and_eval(),
  av_expr_parse(),
  av_expr_eval(),
  av_expr_free().

2010-11-08 - 24de0ed - lavfi 1.59.0 - avfilter_free()
  Rename avfilter_destroy() to avfilter_free().
  This change breaks libavfilter API/ABI.

2010-11-07 - 1e80a0e - lavfi 1.58.0 - avfiltergraph.h
  Remove graphparser.h header, move AVFilterInOut and
  avfilter_graph_parse() declarations to libavfilter/avfiltergraph.h.

2010-11-07 - 7313132 - lavfi 1.57.0 - AVFilterInOut
  Rename field AVFilterInOut.filter to AVFilterInOut.filter_ctx.
  This change breaks libavfilter API.

2010-11-04 - 97dd1e4 - lavfi 1.56.0 - avfilter_graph_free()
  Rename avfilter_graph_destroy() to avfilter_graph_free().
  This change breaks libavfilter API/ABI.

2010-11-04 - e15aeea - lavfi 1.55.0 - avfilter_graph_alloc()
  Add avfilter_graph_alloc() to libavfilter/avfiltergraph.h.

2010-11-02 - 6f84cd1 - lavcore 0.12.0 - av_get_bits_per_sample_fmt()
  Add av_get_bits_per_sample_fmt() to libavcore/samplefmt.h and
  deprecate av_get_bits_per_sample_format().

2010-11-02 - d63e456 - lavcore 0.11.0 - samplefmt.h
  Add sample format functions in libavcore/samplefmt.h:
  av_get_sample_fmt_name(),
  av_get_sample_fmt(),
  av_get_sample_fmt_string(),
  and deprecate the corresponding libavcodec/audioconvert.h functions:
  avcodec_get_sample_fmt_name(),
  avcodec_get_sample_fmt(),
  avcodec_sample_fmt_string().

2010-11-02 - 262d1c5 - lavcore 0.10.0 - samplefmt.h
  Define enum AVSampleFormat in libavcore/samplefmt.h, deprecate enum
  SampleFormat.

2010-10-16 - 2a24df9 - lavfi 1.52.0 - avfilter_graph_config()
  Add the function avfilter_graph_config() in avfiltergraph.h.

2010-10-15 - 03700d3 - lavf 52.83.0 - metadata API
  Change demuxers to export metadata in generic format and
  muxers to accept generic format. Deprecate the public
  conversion API.

2010-10-10 - 867ae7a - lavfi 1.49.0 - AVFilterLink.time_base
  Add time_base field to AVFilterLink.

2010-09-27 - c85eef4 - lavu 50.31.0 - av_set_options_string()
  Move av_set_options_string() from libavfilter/parseutils.h to
  libavutil/opt.h.

2010-09-27 - acc0490 - lavfi 1.47.0 - AVFilterLink
  Make the AVFilterLink fields srcpad and dstpad store the pointers to
  the source and destination pads, rather than their indexes.

2010-09-27 - 372e288 - lavu 50.30.0 - av_get_token()
  Move av_get_token() from libavfilter/parseutils.h to
  libavutil/avstring.h.

2010-09-26 - 635d4ae - lsws 0.12.0 - swscale.h
  Add the functions sws_alloc_context() and sws_init_context().

2010-09-26 - 6ed0404 - lavu 50.29.0 - opt.h
  Move libavcodec/opt.h to libavutil/opt.h.

2010-09-24 - 1c1c80f - lavu 50.28.0 - av_log_set_flags()
  Default of av_log() changed due to many problems to the old no repeat
  detection. Read the docs of AV_LOG_SKIP_REPEATED in log.h before
  enabling it for your app!.

2010-09-24 - f66eb58 - lavc 52.90.0 - av_opt_show2()
  Deprecate av_opt_show() in favor or av_opt_show2().

2010-09-14 - bc6f0af - lavu 50.27.0 - av_popcount()
  Add av_popcount() to libavutil/common.h.

2010-09-08 - c6c98d0 - lavu 50.26.0 - av_get_cpu_flags()
  Add av_get_cpu_flags().

2010-09-07 - 34017fd - lavcore 0.9.0 - av_image_copy()
  Add av_image_copy().

2010-09-07 - 9686abb - lavcore 0.8.0 - av_image_copy_plane()
  Add av_image_copy_plane().

2010-09-07 - 9b7269e - lavcore 0.7.0 - imgutils.h
  Adopt hierarchical scheme for the imgutils.h function names,
  deprecate the old names.

2010-09-04 - 7160bb7 - lavu 50.25.0 - AV_CPU_FLAG_*
  Deprecate the FF_MM_* flags defined in libavcodec/avcodec.h in favor
  of the AV_CPU_FLAG_* flags defined in libavutil/cpu.h.

2010-08-26 - 5da19b5 - lavc 52.87.0 - avcodec_get_channel_layout()
  Add avcodec_get_channel_layout() in audioconvert.h.

2010-08-20 - e344336 - lavcore 0.6.0 - av_fill_image_max_pixsteps()
  Rename av_fill_image_max_pixstep() to av_fill_image_max_pixsteps().

2010-08-18 - a6ddf8b - lavcore 0.5.0 - av_fill_image_max_pixstep()
  Add av_fill_image_max_pixstep() in imgutils.h.

2010-08-17 - 4f2d2e4 - lavu 50.24.0 - AV_NE()
  Add the AV_NE macro.

2010-08-17 - ad2c950 - lavfi 1.36.0 - audio framework
  Implement AVFilterBufferRefAudioProps struct for audio properties,
  get_audio_buffer(), filter_samples() functions and related changes.

2010-08-12 - 81c1eca - lavcore 0.4.0 - av_get_image_linesize()
  Add av_get_image_linesize() in imgutils.h.

2010-08-11 - c1db7bf - lavfi 1.34.0 - AVFilterBufferRef
  Resize data and linesize arrays in AVFilterBufferRef to 8.

  This change breaks libavfilter API/ABI.

2010-08-11 - 9f08d80 - lavc 52.85.0 - av_picture_data_copy()
  Add av_picture_data_copy in avcodec.h.

2010-08-11 - 84c0386 - lavfi 1.33.0 - avfilter_open()
  Change avfilter_open() signature:
  AVFilterContext *avfilter_open(AVFilter *filter, const char *inst_name) ->
  int avfilter_open(AVFilterContext **filter_ctx, AVFilter *filter, const char *inst_name);

  This change breaks libavfilter API/ABI.

2010-08-11 - cc80caf - lavfi 1.32.0 - AVFilterBufferRef
  Add a type field to AVFilterBufferRef, and move video specific
  properties to AVFilterBufferRefVideoProps.

  This change breaks libavfilter API/ABI.

2010-08-07 - 5d4890d - lavfi 1.31.0 - AVFilterLink
  Rename AVFilterLink fields:
  AVFilterLink.srcpic    ->  AVFilterLink.src_buf
  AVFilterLink.cur_pic   ->  AVFilterLink.cur_buf
  AVFilterLink.outpic    ->  AVFilterLink.out_buf

2010-08-07 - 7fce481 - lavfi 1.30.0
  Rename functions and fields:
  avfilter_(un)ref_pic       -> avfilter_(un)ref_buffer
  avfilter_copy_picref_props -> avfilter_copy_buffer_ref_props
  AVFilterBufferRef.pic      -> AVFilterBufferRef.buffer

2010-08-07 - ecc8dad - lavfi 1.29.0 - AVFilterBufferRef
  Rename AVFilterPicRef to AVFilterBufferRef.

2010-08-07 - d54e094 - lavfi 1.28.0 - AVFilterBuffer
  Move format field from AVFilterBuffer to AVFilterPicRef.

2010-08-06 - bf176f5 - lavcore 0.3.0 - av_check_image_size()
  Deprecate avcodec_check_dimensions() in favor of the function
  av_check_image_size() defined in libavcore/imgutils.h.

2010-07-30 - 56b5e9d - lavfi 1.27.0 - AVFilterBuffer
  Increase size of the arrays AVFilterBuffer.data and
  AVFilterBuffer.linesize from 4 to 8.

  This change breaks libavfilter ABI.

2010-07-29 - e7bd48a - lavcore 0.2.0 - imgutils.h
  Add functions av_fill_image_linesizes() and
  av_fill_image_pointers(), declared in libavcore/imgutils.h.

2010-07-27 - 126b638 - lavcore 0.1.0 - parseutils.h
  Deprecate av_parse_video_frame_size() and av_parse_video_frame_rate()
  defined in libavcodec in favor of the newly added functions
  av_parse_video_size() and av_parse_video_rate() declared in
  libavcore/parseutils.h.

2010-07-23 - 4485247 - lavu 50.23.0 - mathematics.h
  Add the M_PHI constant definition.

2010-07-22 - bdab614 - lavfi 1.26.0 - media format generalization
  Add a type field to AVFilterLink.

  Change the field types:
  enum PixelFormat format   -> int format   in AVFilterBuffer
  enum PixelFormat *formats -> int *formats in AVFilterFormats
  enum PixelFormat *format  -> int format   in AVFilterLink

  Change the function signatures:
  AVFilterFormats *avfilter_make_format_list(const enum PixelFormat *pix_fmts); ->
  AVFilterFormats *avfilter_make_format_list(const int *fmts);

  int avfilter_add_colorspace(AVFilterFormats **avff, enum PixelFormat pix_fmt); ->
  int avfilter_add_format    (AVFilterFormats **avff, int fmt);

  AVFilterFormats *avfilter_all_colorspaces(void); ->
  AVFilterFormats *avfilter_all_formats    (enum AVMediaType type);

  This change breaks libavfilter API/ABI.

2010-07-21 - aac6ca6 - lavcore 0.0.0
  Add libavcore.

2010-07-17 - b5c582f - lavfi 1.25.0 - AVFilterBuffer
  Remove w and h fields from AVFilterBuffer.

2010-07-17 - f0d77b2 - lavfi 1.24.0 - AVFilterBuffer
  Rename AVFilterPic to AVFilterBuffer.

2010-07-17 - 57fe80f - lavf 52.74.0 - url_fskip()
  Make url_fskip() return an int error code instead of void.

2010-07-11 - 23940f1 - lavc 52.83.0
  Add AVCodecContext.lpc_type and AVCodecContext.lpc_passes fields.
  Add AVLPCType enum.
  Deprecate AVCodecContext.use_lpc.

2010-07-11 - e1d7c88 - lavc 52.82.0 - avsubtitle_free()
  Add a function for free the contents of a AVSubtitle generated by
  avcodec_decode_subtitle.

2010-07-11 - b91d08f - lavu 50.22.0 - bswap.h and intreadwrite.h
  Make the bswap.h and intreadwrite.h API public.

2010-07-08 - ce1cd1c - lavu 50.21.0 - pixdesc.h
  Rename read/write_line() to av_read/write_image_line().

2010-07-07 - 4d508e4 - lavfi 1.21.0 - avfilter_copy_picref_props()
  Add avfilter_copy_picref_props().

2010-07-03 - 2d525ef - lavc 52.79.0
  Add FF_COMPLIANCE_UNOFFICIAL and change all instances of
  FF_COMPLIANCE_INOFFICIAL to use FF_COMPLIANCE_UNOFFICIAL.

2010-07-02 - 89eec74 - lavu 50.20.0 - lfg.h
  Export av_lfg_init(), av_lfg_get(), av_mlfg_get(), and av_bmg_get() through
  lfg.h.

2010-06-28 - a52e2c3 - lavfi 1.20.1 - av_parse_color()
  Extend av_parse_color() syntax, make it accept an alpha value specifier and
  set the alpha value to 255 by default.

2010-06-22 - 735cf6b - lavf 52.71.0 - URLProtocol.priv_data_size, priv_data_class
  Add priv_data_size and priv_data_class to URLProtocol.

2010-06-22 - ffbb289 - lavf 52.70.0 - url_alloc(), url_connect()
  Add url_alloc() and url_connect().

2010-06-22 - 9b07a2d - lavf 52.69.0 - av_register_protocol2()
  Add av_register_protocol2(), deprecating av_register_protocol().

2010-06-09 - 65db058 - lavu 50.19.0 - av_compare_mod()
  Add av_compare_mod() to libavutil/mathematics.h.

2010-06-05 - 0b99215 - lavu 50.18.0 - eval API
  Make the eval API public.

2010-06-04 - 31878fc - lavu 50.17.0 - AV_BASE64_SIZE
  Add AV_BASE64_SIZE() macro.

2010-06-02 - 7e566bb - lavc 52.73.0 - av_get_codec_tag_string()
  Add av_get_codec_tag_string().

2010-06-01 - 2b99142 - lsws 0.11.0 - convertPalette API
  Add sws_convertPalette8ToPacked32() and sws_convertPalette8ToPacked24().

2010-05-26 - 93ebfee - lavc 52.72.0 - CODEC_CAP_EXPERIMENTAL
  Add CODEC_CAP_EXPERIMENTAL flag.
  NOTE: this was backported to 0.6

2010-05-23 - 9977863 - lavu 50.16.0 - av_get_random_seed()
  Add av_get_random_seed().

2010-05-18 - 796ac23 - lavf 52.63.0 - AVFMT_FLAG_RTP_HINT
  Add AVFMT_FLAG_RTP_HINT as possible value for AVFormatContext.flags.
  NOTE: this was backported to 0.6

2010-05-09 - b6bc205 - lavfi 1.20.0 - AVFilterPicRef
  Add interlaced and top_field_first fields to AVFilterPicRef.

------------------------------8<-------------------------------------
                   0.6 branch was cut here
----------------------------->8--------------------------------------

2010-05-01 - 8e2ee18 - lavf 52.62.0 - probe function
  Add av_probe_input_format2 to API, it allows ignoring probe
  results below given score and returns the actual probe score.

2010-04-01 - 3dd6180 - lavf 52.61.0 - metadata API
  Add a flag for av_metadata_set2() to disable overwriting of
  existing tags.

2010-04-01 - 0fb49b5 - lavc 52.66.0
  Add avcodec_get_edge_width().

2010-03-31 - d103218 - lavc 52.65.0
  Add avcodec_copy_context().

2010-03-31 - 1a70d12 - lavf 52.60.0 - av_match_ext()
  Make av_match_ext() public.

2010-03-31 - 1149150 - lavu 50.14.0 - AVMediaType
  Move AVMediaType enum from libavcodec to libavutil.

2010-03-31 - 72415b2 - lavc 52.64.0 - AVMediaType
  Define AVMediaType enum, and use it instead of enum CodecType, which
  is deprecated and will be dropped at the next major bump.

2010-03-25 - 8795823 - lavu 50.13.0 - av_strerror()
  Implement av_strerror().

2010-03-23 - e1484eb - lavc 52.60.0 - av_dct_init()
  Support DCT-I and DST-I.

2010-03-15 - b8819c8 - lavf 52.56.0 - AVFormatContext.start_time_realtime
  Add AVFormatContext.start_time_realtime field.

2010-03-13 - 5bb5c1d - lavfi 1.18.0 - AVFilterPicRef.pos
  Add AVFilterPicRef.pos field.

2010-03-13 - 60c144f - lavu 50.12.0 - error.h
  Move error code definitions from libavcodec/avcodec.h to
  the new public header libavutil/error.h.

2010-03-07 - c709483 - lavc 52.56.0 - avfft.h
  Add public FFT interface.

2010-03-06 - ac6ef86 - lavu 50.11.0 - av_stristr()
  Add av_stristr().

2010-03-03 - 4b83fc0 - lavu 50.10.0 - av_tree_enumerate()
  Add av_tree_enumerate().

2010-02-07 - b687c1a - lavu 50.9.0 - av_compare_ts()
  Add av_compare_ts().

2010-02-05 - 3f3dc76 - lsws 0.10.0 - sws_getCoefficients()
  Add sws_getCoefficients().

2010-02-01 - ca76a11 - lavf 52.50.0 - metadata API
  Add a list of generic tag names, change 'author' -> 'artist',
  'year' -> 'date'.

2010-01-30 - 80a07f6 - lavu 50.8.0 - av_get_pix_fmt()
  Add av_get_pix_fmt().

2010-01-21 - 01cc47d - lsws 0.9.0 - sws_scale()
  Change constness attributes of sws_scale() parameters.

2010-01-10 - 3fb8e77 - lavfi 1.15.0 - avfilter_graph_config_links()
  Add a log_ctx parameter to avfilter_graph_config_links().

2010-01-07 - 8e9767f - lsws 0.8.0 - sws_isSupported{In,Out}put()
  Add sws_isSupportedInput() and sws_isSupportedOutput() functions.

2010-01-06 - c1d662f - lavfi 1.14.0 - avfilter_add_colorspace()
  Change the avfilter_add_colorspace() signature, make it accept an
  (AVFilterFormats **) rather than an (AVFilterFormats *) as before.

2010-01-03 - 4fd1f18 - lavfi 1.13.0 - avfilter_add_colorspace()
  Add avfilter_add_colorspace().

2010-01-02 - 8eb631f - lavf 52.46.0 - av_match_ext()
  Add av_match_ext(), it should be used in place of match_ext().

2010-01-01 - a1f547b - lavf 52.45.0 - av_guess_format()
  Add av_guess_format(), it should be used in place of guess_format().

2009-12-13 - a181981 - lavf 52.43.0 - metadata API
  Add av_metadata_set2(), AV_METADATA_DONT_STRDUP_KEY and
  AV_METADATA_DONT_STRDUP_VAL.

2009-12-13 - 277c733 - lavu 50.7.0 - avstring.h API
  Add av_d2str().

2009-12-13 - 02b398e - lavc 52.42.0 - AVStream
  Add avg_frame_rate.

2009-12-12 - 3ba69a1 - lavu 50.6.0 - av_bmg_next()
  Introduce the av_bmg_next() function.

2009-12-05 - a13a543 - lavfi 1.12.0 - avfilter_draw_slice()
  Add a slice_dir parameter to avfilter_draw_slice().

2009-11-26 - 4cc3f6a - lavfi 1.11.0 - AVFilter
  Remove the next field from AVFilter, this is not anymore required.

2009-11-25 - 1433c4a - lavfi 1.10.0 - avfilter_next()
  Introduce the avfilter_next() function.

2009-11-25 - 86a60fa - lavfi 1.9.0 - avfilter_register()
  Change the signature of avfilter_register() to make it return an
  int. This is required since now the registration operation may fail.

2009-11-25 - 74a0059 - lavu 50.5.0 - pixdesc.h API
  Make the pixdesc.h API public.

2009-10-27 - 243110f - lavfi 1.5.0 - AVFilter.next
  Add a next field to AVFilter, this is used for simplifying the
  registration and management of the registered filters.

2009-10-23 - cccd292 - lavfi 1.4.1 - AVFilter.description
  Add a description field to AVFilter.

2009-10-19 - 6b5dc05 - lavfi 1.3.0 - avfilter_make_format_list()
  Change the interface of avfilter_make_format_list() from
  avfilter_make_format_list(int n, ...) to
  avfilter_make_format_list(enum PixelFormat *pix_fmts).

2009-10-18 - 0eb4ff9 - lavfi 1.0.0 - avfilter_get_video_buffer()
  Make avfilter_get_video_buffer() recursive and add the w and h
  parameters to it.

2009-10-07 - 46c40e4 - lavfi 0.5.1 - AVFilterPic
  Add w and h fields to AVFilterPic.

2009-06-22 - 92400be - lavf 52.34.1 - AVFormatContext.packet_size
  This is now an unsigned int instead of a signed int.

2009-06-19 - a4276ba - lavc 52.32.0 - AVSubtitle.pts
  Add a pts field to AVSubtitle which gives the subtitle packet pts
  in AV_TIME_BASE. Some subtitle de-/encoders (e.g. XSUB) will
  not work right without this.

2009-06-03 - 8f3f2e0 - lavc 52.30.2 - AV_PKT_FLAG_KEY
  PKT_FLAG_KEY has been deprecated and will be dropped at the next
  major version. Use AV_PKT_FLAG_KEY instead.

2009-06-01 - f988ce6 - lavc 52.30.0 - av_lockmgr_register()
  av_lockmgr_register() can be used to register a callback function
  that lavc (and in the future, libraries that depend on lavc) can use
  to implement mutexes. The application should provide a callback function
  that implements the AV_LOCK_* operations described in avcodec.h.
  When the lock manager is registered, FFmpeg is guaranteed to behave
  correctly in a multi-threaded application.

2009-04-30 - ce1d9c8 - lavc 52.28.0 - av_free_packet()
  av_free_packet() is no longer an inline function. It is now exported.

2009-04-11 - 80d403f - lavc 52.25.0 - deprecate av_destruct_packet_nofree()
  Please use NULL instead. This has been supported since r16506
  (lavf > 52.23.1, lavc > 52.10.0).

2009-04-07 - 7a00bba - lavc 52.23.0 - avcodec_decode_video/audio/subtitle
  The old decoding functions are deprecated, all new code should use the
  new functions avcodec_decode_video2(), avcodec_decode_audio3() and
  avcodec_decode_subtitle2(). These new functions take an AVPacket *pkt
  argument instead of a const uint8_t *buf / int buf_size pair.

2009-04-03 - 7b09db3 - lavu 50.3.0 - av_fifo_space()
  Introduce the av_fifo_space() function.

2009-04-02 - fabd246 - lavc 52.23.0 - AVPacket
  Move AVPacket declaration from libavformat/avformat.h to
  libavcodec/avcodec.h.

2009-03-22 - 6e08ca9 - lavu 50.2.0 - RGB32 pixel formats
  Convert the pixel formats PIX_FMT_ARGB, PIX_FMT_RGBA, PIX_FMT_ABGR,
  PIX_FMT_BGRA, which were defined as macros, into enum PixelFormat values.
  Conversely PIX_FMT_RGB32, PIX_FMT_RGB32_1, PIX_FMT_BGR32 and
  PIX_FMT_BGR32_1 are now macros.
  avcodec_get_pix_fmt() now recognizes the "rgb32" and "bgr32" aliases.
  Re-sort the enum PixelFormat list accordingly.
  This change breaks API/ABI backward compatibility.

2009-03-22 - f82674e - lavu 50.1.0 - PIX_FMT_RGB5X5 endian variants
  Add the enum PixelFormat values:
  PIX_FMT_RGB565BE, PIX_FMT_RGB565LE, PIX_FMT_RGB555BE, PIX_FMT_RGB555LE,
  PIX_FMT_BGR565BE, PIX_FMT_BGR565LE, PIX_FMT_BGR555BE, PIX_FMT_BGR555LE.

2009-03-21 - ee6624e - lavu 50.0.0  - av_random*
  The Mersenne Twister PRNG implemented through the av_random* functions
  was removed. Use the lagged Fibonacci PRNG through the av_lfg* functions
  instead.

2009-03-08 - 41dd680 - lavu 50.0.0  - AVFifoBuffer
  av_fifo_init, av_fifo_read, av_fifo_write and av_fifo_realloc were dropped
  and replaced by av_fifo_alloc, av_fifo_generic_read, av_fifo_generic_write
  and av_fifo_realloc2.
  In addition, the order of the function arguments of av_fifo_generic_read
  was changed to match av_fifo_generic_write.
  The AVFifoBuffer/struct AVFifoBuffer may only be used in an opaque way by
  applications, they may not use sizeof() or directly access members.

2009-03-01 - ec26457 - lavf 52.31.0 - Generic metadata API
  Introduce a new metadata API (see av_metadata_get() and friends).
  The old API is now deprecated and should not be used anymore. This especially
  includes the following structure fields:
    - AVFormatContext.title
    - AVFormatContext.author
    - AVFormatContext.copyright
    - AVFormatContext.comment
    - AVFormatContext.album
    - AVFormatContext.year
    - AVFormatContext.track
    - AVFormatContext.genre
    - AVStream.language
    - AVStream.filename
    - AVProgram.provider_name
    - AVProgram.name
    - AVChapter.title<|MERGE_RESOLUTION|>--- conflicted
+++ resolved
@@ -15,17 +15,15 @@
 
 API changes, most recent first:
 
-<<<<<<< HEAD
-2014-05-26 - xxxxxxx - lavu 52.87.100 - threadmessage.h
-  Add thread message queue API.
-
-2014-05-26 - c37d179 - lavf 55.41.100 - avformat.h
-  Add format_probesize to AVFormatContext.
-=======
 2014-05-24 - xxxxxxx - lavf 55.19.0 - avformat.h
   Add strict_std_compliance and related AVOptions to support experimental
   muxing.
->>>>>>> 6d212599
+
+2014-05-26 - xxxxxxx - lavu 52.87.100 - threadmessage.h
+  Add thread message queue API.
+
+2014-05-26 - c37d179 - lavf 55.41.100 - avformat.h
+  Add format_probesize to AVFormatContext.
 
 2014-05-19 - xxxxxxx - lavf 55.18.0 - avformat.h
   Add av_stream_get_side_data() to access stream-level side data
